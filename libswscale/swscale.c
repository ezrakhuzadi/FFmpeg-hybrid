--- conflicted
+++ resolved
@@ -380,50 +380,14 @@
 yuv2NBPS(16, BE, 1);
 yuv2NBPS(16, LE, 0);
 
-<<<<<<< HEAD
-static inline void yuv2yuvX16_c(SwsContext *c, const int16_t *lumFilter, const int16_t **lumSrc, int lumFilterSize,
-                                const int16_t *chrFilter, const int16_t **chrUSrc, const int16_t **chrVSrc, int chrFilterSize,
-                                const int16_t **alpSrc, uint16_t *dest, uint16_t *uDest, uint16_t *vDest, uint16_t *aDest, int dstW, int chrDstW,
-                                enum PixelFormat dstFormat)
-{
-    if (isNBPS(dstFormat)) {
-        const int depth = av_pix_fmt_descriptors[dstFormat].comp[0].depth_minus1+1;
-        yuv2yuvX16_c_template(lumFilter, lumSrc, lumFilterSize,
-                              chrFilter, chrUSrc, chrVSrc, chrFilterSize,
-                              alpSrc,
-                              dest, uDest, vDest, aDest,
-                              dstW, chrDstW, isBE(dstFormat), depth);
-    } else {
-        if (isBE(dstFormat)) {
-            yuv2yuvX16_c_template(lumFilter, lumSrc, lumFilterSize,
-                                   chrFilter, chrUSrc, chrVSrc, chrFilterSize,
-                                   alpSrc,
-                                   dest, uDest, vDest, aDest,
-                                   dstW, chrDstW, 1, 16);
-        } else {
-            yuv2yuvX16_c_template(lumFilter, lumSrc, lumFilterSize,
-                                   chrFilter, chrUSrc, chrVSrc, chrFilterSize,
-                                   alpSrc,
-                                   dest, uDest, vDest, aDest,
-                                   dstW, chrDstW, 0, 16);
-        }
-    }
-}
-
-static void yuv2yuvX_c(SwsContext *c, const int16_t *lumFilter, const int16_t **lumSrc, int lumFilterSize,
-                               const int16_t *chrFilter, const int16_t **chrUSrc,
-                               const int16_t **chrVSrc, int chrFilterSize,
-                               const int16_t **alpSrc, uint8_t *dest, uint8_t *uDest, uint8_t *vDest, uint8_t *aDest, int dstW, int chrDstW,
-                               const uint8_t *lumDither, const uint8_t *chrDither)
-=======
 static inline void yuv2yuvX_c(SwsContext *c, const int16_t *lumFilter,
                               const int16_t **lumSrc, int lumFilterSize,
                               const int16_t *chrFilter, const int16_t **chrUSrc,
                               const int16_t **chrVSrc,
                               int chrFilterSize, const int16_t **alpSrc,
                               uint8_t *dest, uint8_t *uDest, uint8_t *vDest,
-                              uint8_t *aDest, int dstW, int chrDstW)
->>>>>>> a71bcd1a
+                              uint8_t *aDest, int dstW, int chrDstW,
+                              const uint8_t *lumDither, const uint8_t *chrDither)
 {
     //FIXME Optimize (just quickly written not optimized..)
     int i;
