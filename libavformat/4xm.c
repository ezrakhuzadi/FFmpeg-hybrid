--- conflicted
+++ resolved
@@ -232,15 +232,10 @@
         }
 
         if (fourcc_tag == std__TAG) {
-<<<<<<< HEAD
-            if (header_size < i + 16) {
+            if (header_size - i < 16) {
                 av_log(s, AV_LOG_ERROR, "std TAG truncated\n");
-                return AVERROR_INVALIDDATA;
-=======
-            if (header_size - i < 16) {
                 ret = AVERROR_INVALIDDATA;
                 goto fail;
->>>>>>> 42d73f7f
             }
             fourxm->fps = av_int2float(AV_RL32(&header[i + 12]));
         } else if (fourcc_tag == vtrk_TAG) {
