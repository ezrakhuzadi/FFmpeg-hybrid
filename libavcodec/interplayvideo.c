--- conflicted
+++ resolved
@@ -1019,15 +1019,10 @@
 
     dsputil_init(&s->dsp, avctx);
 
-<<<<<<< HEAD
-    /* decoding map contains 4 bits of information per 8x8 block */
-    s->decoding_map_size = avctx->width * avctx->height / (8 * 8 * 2);
-
     avcodec_get_frame_defaults(&s->second_last_frame);
     avcodec_get_frame_defaults(&s->last_frame);
     avcodec_get_frame_defaults(&s->current_frame);
-=======
->>>>>>> badb195d
+
     s->current_frame.data[0] = s->last_frame.data[0] =
     s->second_last_frame.data[0] = NULL;
 
