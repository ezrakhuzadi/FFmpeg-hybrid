/*
 * DSP utils
 * Copyright (c) 2000, 2001 Fabrice Bellard
 * Copyright (c) 2002-2004 Michael Niedermayer <michaelni@gmx.at>
 *
 * gmc & q-pel & 32/64 bit based MC by Michael Niedermayer <michaelni@gmx.at>
 *
 * This file is part of FFmpeg.
 *
 * FFmpeg is free software; you can redistribute it and/or
 * modify it under the terms of the GNU Lesser General Public
 * License as published by the Free Software Foundation; either
 * version 2.1 of the License, or (at your option) any later version.
 *
 * FFmpeg is distributed in the hope that it will be useful,
 * but WITHOUT ANY WARRANTY; without even the implied warranty of
 * MERCHANTABILITY or FITNESS FOR A PARTICULAR PURPOSE.  See the GNU
 * Lesser General Public License for more details.
 *
 * You should have received a copy of the GNU Lesser General Public
 * License along with FFmpeg; if not, write to the Free Software
 * Foundation, Inc., 51 Franklin Street, Fifth Floor, Boston, MA 02110-1301 USA
 */

/**
 * @file
 * DSP utils
 */

#include "pixels.h"

#include "bit_depth_template.c"

/* draw the edges of width 'w' of an image of size width, height */
// FIXME: Check that this is OK for MPEG-4 interlaced.
static void FUNCC(draw_edges)(uint8_t *_buf, int _wrap, int width, int height,
                              int w, int h, int sides)
{
    pixel *buf = (pixel *) _buf;
    int wrap   = _wrap / sizeof(pixel);
    pixel *ptr = buf, *last_line;
    int i;

    /* left and right */
    for (i = 0; i < height; i++) {
        memset(ptr - w, ptr[0], w);
        memset(ptr + width, ptr[width - 1], w);
        ptr += wrap;
    }

    /* top and bottom + corners */
    buf -= w;
    last_line = buf + (height - 1) * wrap;
    if (sides & EDGE_TOP)
        for (i = 0; i < h; i++)
            // top
            memcpy(buf - (i + 1) * wrap, buf, (width + w + w) * sizeof(pixel));
    if (sides & EDGE_BOTTOM)
        for (i = 0; i < h; i++)
            // bottom
            memcpy(last_line + (i + 1) * wrap, last_line,
                   (width + w + w) * sizeof(pixel));
}

<<<<<<< HEAD
static void FUNCC(get_pixels)(int16_t *av_restrict block, const uint8_t *_pixels,
                              int line_size)
{
    const pixel *pixels = (const pixel *) _pixels;
    int i;

    /* read the pixels */
    for (i = 0; i < 8; i++) {
        block[0] = pixels[0];
        block[1] = pixels[1];
        block[2] = pixels[2];
        block[3] = pixels[3];
        block[4] = pixels[4];
        block[5] = pixels[5];
        block[6] = pixels[6];
        block[7] = pixels[7];
        pixels  += line_size / sizeof(pixel);
        block   += 8;
    }
}

#if BIT_DEPTH == 8
=======
>>>>>>> e7373585
static void FUNCC(clear_block)(int16_t *block)
{
    memset(block, 0, sizeof(int16_t) * 64);
}

static void FUNCC(clear_blocks)(int16_t *blocks)
{
    memset(blocks, 0, sizeof(int16_t) * 6 * 64);
}

#define PIXOP2(OPNAME, OP)                                              \
static inline void FUNC(OPNAME ## _no_rnd_pixels8_l2)(uint8_t *dst,     \
                                                      const uint8_t *src1, \
                                                      const uint8_t *src2, \
                                                      int dst_stride,   \
                                                      int src_stride1,  \
                                                      int src_stride2,  \
                                                      int h)            \
{                                                                       \
    int i;                                                              \
                                                                        \
    for (i = 0; i < h; i++) {                                           \
        pixel4 a, b;                                                    \
        a = AV_RN4P(&src1[i * src_stride1]);                            \
        b = AV_RN4P(&src2[i * src_stride2]);                            \
        OP(*((pixel4 *) &dst[i * dst_stride]),                          \
           no_rnd_avg_pixel4(a, b));                                    \
        a = AV_RN4P(&src1[i * src_stride1 + 4 * sizeof(pixel)]);        \
        b = AV_RN4P(&src2[i * src_stride2 + 4 * sizeof(pixel)]);        \
        OP(*((pixel4 *) &dst[i * dst_stride + 4 * sizeof(pixel)]),      \
           no_rnd_avg_pixel4(a, b));                                    \
    }                                                                   \
}                                                                       \
                                                                        \
static inline void FUNC(OPNAME ## _no_rnd_pixels16_l2)(uint8_t *dst,    \
                                                       const uint8_t *src1, \
                                                       const uint8_t *src2, \
                                                       int dst_stride,  \
                                                       int src_stride1, \
                                                       int src_stride2, \
                                                       int h)           \
{                                                                       \
    FUNC(OPNAME ## _no_rnd_pixels8_l2)(dst, src1, src2, dst_stride,     \
                                       src_stride1, src_stride2, h);    \
    FUNC(OPNAME ## _no_rnd_pixels8_l2)(dst  + 8 * sizeof(pixel),        \
                                       src1 + 8 * sizeof(pixel),        \
                                       src2 + 8 * sizeof(pixel),        \
                                       dst_stride, src_stride1,         \
                                       src_stride2, h);                 \
}                                                                       \
                                                                        \
static inline void FUNC(OPNAME ## _pixels8_l4)(uint8_t *dst,            \
                                               const uint8_t *src1,     \
                                               const uint8_t *src2,     \
                                               const uint8_t *src3,     \
                                               const uint8_t *src4,     \
                                               int dst_stride,          \
                                               int src_stride1,         \
                                               int src_stride2,         \
                                               int src_stride3,         \
                                               int src_stride4,         \
                                               int h)                   \
{                                                                       \
    /* FIXME HIGH BIT DEPTH */                                          \
    int i;                                                              \
                                                                        \
    for (i = 0; i < h; i++) {                                           \
        uint32_t a, b, c, d, l0, l1, h0, h1;                            \
        a  = AV_RN32(&src1[i * src_stride1]);                           \
        b  = AV_RN32(&src2[i * src_stride2]);                           \
        c  = AV_RN32(&src3[i * src_stride3]);                           \
        d  = AV_RN32(&src4[i * src_stride4]);                           \
        l0 = (a & 0x03030303UL) +                                       \
             (b & 0x03030303UL) +                                       \
                  0x02020202UL;                                         \
        h0 = ((a & 0xFCFCFCFCUL) >> 2) +                                \
             ((b & 0xFCFCFCFCUL) >> 2);                                 \
        l1 = (c & 0x03030303UL) +                                       \
             (d & 0x03030303UL);                                        \
        h1 = ((c & 0xFCFCFCFCUL) >> 2) +                                \
             ((d & 0xFCFCFCFCUL) >> 2);                                 \
        OP(*((uint32_t *) &dst[i * dst_stride]),                        \
           h0 + h1 + (((l0 + l1) >> 2) & 0x0F0F0F0FUL));                \
        a  = AV_RN32(&src1[i * src_stride1 + 4]);                       \
        b  = AV_RN32(&src2[i * src_stride2 + 4]);                       \
        c  = AV_RN32(&src3[i * src_stride3 + 4]);                       \
        d  = AV_RN32(&src4[i * src_stride4 + 4]);                       \
        l0 = (a & 0x03030303UL) +                                       \
             (b & 0x03030303UL) +                                       \
                  0x02020202UL;                                         \
        h0 = ((a & 0xFCFCFCFCUL) >> 2) +                                \
             ((b & 0xFCFCFCFCUL) >> 2);                                 \
        l1 = (c & 0x03030303UL) +                                       \
             (d & 0x03030303UL);                                        \
        h1 = ((c & 0xFCFCFCFCUL) >> 2) +                                \
             ((d & 0xFCFCFCFCUL) >> 2);                                 \
        OP(*((uint32_t *) &dst[i * dst_stride + 4]),                    \
           h0 + h1 + (((l0 + l1) >> 2) & 0x0F0F0F0FUL));                \
    }                                                                   \
}                                                                       \
                                                                        \
static inline void FUNC(OPNAME ## _no_rnd_pixels8_l4)(uint8_t *dst,     \
                                                      const uint8_t *src1, \
                                                      const uint8_t *src2, \
                                                      const uint8_t *src3, \
                                                      const uint8_t *src4, \
                                                      int dst_stride,   \
                                                      int src_stride1,  \
                                                      int src_stride2,  \
                                                      int src_stride3,  \
                                                      int src_stride4,  \
                                                      int h)            \
{                                                                       \
    /* FIXME HIGH BIT DEPTH */                                          \
    int i;                                                              \
                                                                        \
    for (i = 0; i < h; i++) {                                           \
        uint32_t a, b, c, d, l0, l1, h0, h1;                            \
        a  = AV_RN32(&src1[i * src_stride1]);                           \
        b  = AV_RN32(&src2[i * src_stride2]);                           \
        c  = AV_RN32(&src3[i * src_stride3]);                           \
        d  = AV_RN32(&src4[i * src_stride4]);                           \
        l0 = (a & 0x03030303UL) +                                       \
             (b & 0x03030303UL) +                                       \
                  0x01010101UL;                                         \
        h0 = ((a & 0xFCFCFCFCUL) >> 2) +                                \
             ((b & 0xFCFCFCFCUL) >> 2);                                 \
        l1 = (c & 0x03030303UL) +                                       \
             (d & 0x03030303UL);                                        \
        h1 = ((c & 0xFCFCFCFCUL) >> 2) +                                \
             ((d & 0xFCFCFCFCUL) >> 2);                                 \
        OP(*((uint32_t *) &dst[i * dst_stride]),                        \
           h0 + h1 + (((l0 + l1) >> 2) & 0x0F0F0F0FUL));                \
        a  = AV_RN32(&src1[i * src_stride1 + 4]);                       \
        b  = AV_RN32(&src2[i * src_stride2 + 4]);                       \
        c  = AV_RN32(&src3[i * src_stride3 + 4]);                       \
        d  = AV_RN32(&src4[i * src_stride4 + 4]);                       \
        l0 = (a & 0x03030303UL) +                                       \
             (b & 0x03030303UL) +                                       \
                  0x01010101UL;                                         \
        h0 = ((a & 0xFCFCFCFCUL) >> 2) +                                \
             ((b & 0xFCFCFCFCUL) >> 2);                                 \
        l1 = (c & 0x03030303UL) +                                       \
             (d & 0x03030303UL);                                        \
        h1 = ((c & 0xFCFCFCFCUL) >> 2) +                                \
             ((d & 0xFCFCFCFCUL) >> 2);                                 \
        OP(*((uint32_t *) &dst[i * dst_stride + 4]),                    \
           h0 + h1 + (((l0 + l1) >> 2) & 0x0F0F0F0FUL));                \
    }                                                                   \
}                                                                       \
static inline void FUNC(OPNAME ## _pixels16_l4)(uint8_t *dst,           \
                                                const uint8_t *src1,    \
                                                const uint8_t *src2,    \
                                                const uint8_t *src3,    \
                                                const uint8_t *src4,    \
                                                int dst_stride,         \
                                                int src_stride1,        \
                                                int src_stride2,        \
                                                int src_stride3,        \
                                                int src_stride4,        \
                                                int h)                  \
{                                                                       \
    FUNC(OPNAME ## _pixels8_l4)(dst, src1, src2, src3, src4, dst_stride, \
                                src_stride1, src_stride2, src_stride3,  \
                                src_stride4, h);                        \
    FUNC(OPNAME ## _pixels8_l4)(dst  + 8 * sizeof(pixel),               \
                                src1 + 8 * sizeof(pixel),               \
                                src2 + 8 * sizeof(pixel),               \
                                src3 + 8 * sizeof(pixel),               \
                                src4 + 8 * sizeof(pixel),               \
                                dst_stride, src_stride1, src_stride2,   \
                                src_stride3, src_stride4, h);           \
}                                                                       \
static inline void FUNC(OPNAME ## _no_rnd_pixels16_l4)(uint8_t *dst,    \
                                                       const uint8_t *src1, \
                                                       const uint8_t *src2, \
                                                       const uint8_t *src3, \
                                                       const uint8_t *src4, \
                                                       int dst_stride,  \
                                                       int src_stride1, \
                                                       int src_stride2, \
                                                       int src_stride3, \
                                                       int src_stride4, \
                                                       int h)           \
{                                                                       \
    FUNC(OPNAME ## _no_rnd_pixels8_l4)(dst, src1, src2, src3, src4,     \
                                       dst_stride, src_stride1, src_stride2, \
                                       src_stride3, src_stride4, h);    \
    FUNC(OPNAME ## _no_rnd_pixels8_l4)(dst  + 8 * sizeof(pixel),        \
                                       src1 + 8 * sizeof(pixel),        \
                                       src2 + 8 * sizeof(pixel),        \
                                       src3 + 8 * sizeof(pixel),        \
                                       src4 + 8 * sizeof(pixel),        \
                                       dst_stride, src_stride1, src_stride2, \
                                       src_stride3, src_stride4, h);    \
}                                                                       \
                                                                        \
static inline void FUNCC(OPNAME ## _pixels8_xy2)(uint8_t *block,        \
                                                 const uint8_t *pixels, \
                                                 ptrdiff_t line_size,   \
                                                 int h)                 \
{                                                                       \
    /* FIXME HIGH BIT DEPTH */                                          \
    int j;                                                              \
                                                                        \
    for (j = 0; j < 2; j++) {                                           \
        int i;                                                          \
        const uint32_t a = AV_RN32(pixels);                             \
        const uint32_t b = AV_RN32(pixels + 1);                         \
        uint32_t l0 = (a & 0x03030303UL) +                              \
                      (b & 0x03030303UL) +                              \
                           0x02020202UL;                                \
        uint32_t h0 = ((a & 0xFCFCFCFCUL) >> 2) +                       \
                      ((b & 0xFCFCFCFCUL) >> 2);                        \
        uint32_t l1, h1;                                                \
                                                                        \
        pixels += line_size;                                            \
        for (i = 0; i < h; i += 2) {                                    \
            uint32_t a = AV_RN32(pixels);                               \
            uint32_t b = AV_RN32(pixels + 1);                           \
            l1 = (a & 0x03030303UL) +                                   \
                 (b & 0x03030303UL);                                    \
            h1 = ((a & 0xFCFCFCFCUL) >> 2) +                            \
                 ((b & 0xFCFCFCFCUL) >> 2);                             \
            OP(*((uint32_t *) block),                                   \
               h0 + h1 + (((l0 + l1) >> 2) & 0x0F0F0F0FUL));            \
            pixels += line_size;                                        \
            block  += line_size;                                        \
            a = AV_RN32(pixels);                                        \
            b = AV_RN32(pixels + 1);                                    \
            l0 = (a & 0x03030303UL) +                                   \
                 (b & 0x03030303UL) +                                   \
                      0x02020202UL;                                     \
            h0 = ((a & 0xFCFCFCFCUL) >> 2) +                            \
                 ((b & 0xFCFCFCFCUL) >> 2);                             \
            OP(*((uint32_t *) block),                                   \
               h0 + h1 + (((l0 + l1) >> 2) & 0x0F0F0F0FUL));            \
            pixels += line_size;                                        \
            block  += line_size;                                        \
        }                                                               \
        pixels += 4 - line_size * (h + 1);                              \
        block  += 4 - line_size * h;                                    \
    }                                                                   \
}                                                                       \
                                                                        \
CALL_2X_PIXELS(FUNCC(OPNAME ## _pixels16_xy2),                          \
               FUNCC(OPNAME ## _pixels8_xy2),                           \
               8 * sizeof(pixel))                                       \

#define op_avg(a, b) a = rnd_avg_pixel4(a, b)
#define op_put(a, b) a = b
#define put_no_rnd_pixels8_8_c put_pixels8_8_c
PIXOP2(avg, op_avg)
PIXOP2(put, op_put)
#undef op_avg
#undef op_put<|MERGE_RESOLUTION|>--- conflicted
+++ resolved
@@ -62,31 +62,6 @@
                    (width + w + w) * sizeof(pixel));
 }
 
-<<<<<<< HEAD
-static void FUNCC(get_pixels)(int16_t *av_restrict block, const uint8_t *_pixels,
-                              int line_size)
-{
-    const pixel *pixels = (const pixel *) _pixels;
-    int i;
-
-    /* read the pixels */
-    for (i = 0; i < 8; i++) {
-        block[0] = pixels[0];
-        block[1] = pixels[1];
-        block[2] = pixels[2];
-        block[3] = pixels[3];
-        block[4] = pixels[4];
-        block[5] = pixels[5];
-        block[6] = pixels[6];
-        block[7] = pixels[7];
-        pixels  += line_size / sizeof(pixel);
-        block   += 8;
-    }
-}
-
-#if BIT_DEPTH == 8
-=======
->>>>>>> e7373585
 static void FUNCC(clear_block)(int16_t *block)
 {
     memset(block, 0, sizeof(int16_t) * 64);
