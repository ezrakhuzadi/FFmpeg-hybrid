/*
 * VC3/DNxHD encoder
 * Copyright (c) 2007 Baptiste Coudurier <baptiste dot coudurier at smartjog dot com>
 * Copyright (c) 2011 MirriAd Ltd
 *
 * VC-3 encoder funded by the British Broadcasting Corporation
 * 10 bit support added by MirriAd Ltd, Joseph Artsimovich <joseph@mirriad.com>
 *
 * This file is part of FFmpeg.
 *
 * FFmpeg is free software; you can redistribute it and/or
 * modify it under the terms of the GNU Lesser General Public
 * License as published by the Free Software Foundation; either
 * version 2.1 of the License, or (at your option) any later version.
 *
 * FFmpeg is distributed in the hope that it will be useful,
 * but WITHOUT ANY WARRANTY; without even the implied warranty of
 * MERCHANTABILITY or FITNESS FOR A PARTICULAR PURPOSE.  See the GNU
 * Lesser General Public License for more details.
 *
 * You should have received a copy of the GNU Lesser General Public
 * License along with FFmpeg; if not, write to the Free Software
 * Foundation, Inc., 51 Franklin Street, Fifth Floor, Boston, MA 02110-1301 USA
 */

#include "libavutil/attributes.h"
#include "libavutil/internal.h"
#include "libavutil/opt.h"
#include "libavutil/timer.h"

#include "avcodec.h"
#include "blockdsp.h"
#include "fdctdsp.h"
#include "internal.h"
#include "mpegvideo.h"
#include "pixblockdsp.h"
#include "profiles.h"
#include "dnxhdenc.h"

// The largest value that will not lead to overflow for 10-bit samples.
#define DNX10BIT_QMAT_SHIFT 18
#define RC_VARIANCE 1 // use variance or ssd for fast rc
#define LAMBDA_FRAC_BITS 10

#define VE AV_OPT_FLAG_VIDEO_PARAM | AV_OPT_FLAG_ENCODING_PARAM
static const AVOption options[] = {
    { "nitris_compat", "encode with Avid Nitris compatibility",
        offsetof(DNXHDEncContext, nitris_compat), AV_OPT_TYPE_BOOL, { .i64 = 0 }, 0, 1, VE },
    { "ibias", "intra quant bias",
        offsetof(DNXHDEncContext, intra_quant_bias), AV_OPT_TYPE_INT,
        { .i64 = 0 }, INT_MIN, INT_MAX, VE },
    { "profile",       NULL, offsetof(DNXHDEncContext, profile), AV_OPT_TYPE_INT,
        { .i64 = FF_PROFILE_DNXHD },
        FF_PROFILE_DNXHD, FF_PROFILE_DNXHR_444, VE, "profile" },
    { "dnxhd",     NULL, 0, AV_OPT_TYPE_CONST, { .i64 = FF_PROFILE_DNXHD },
        0, 0, VE, "profile" },
    { "dnxhr_444", NULL, 0, AV_OPT_TYPE_CONST, { .i64 = FF_PROFILE_DNXHR_444 },
        0, 0, VE, "profile" },
    { "dnxhr_hqx", NULL, 0, AV_OPT_TYPE_CONST, { .i64 = FF_PROFILE_DNXHR_HQX },
        0, 0, VE, "profile" },
    { "dnxhr_hq",  NULL, 0, AV_OPT_TYPE_CONST, { .i64 = FF_PROFILE_DNXHR_HQ },
        0, 0, VE, "profile" },
    { "dnxhr_sq",  NULL, 0, AV_OPT_TYPE_CONST, { .i64 = FF_PROFILE_DNXHR_SQ },
        0, 0, VE, "profile" },
    { "dnxhr_lb",  NULL, 0, AV_OPT_TYPE_CONST, { .i64 = FF_PROFILE_DNXHR_LB },
        0, 0, VE, "profile" },
    { NULL }
};

static const AVClass dnxhd_class = {
    .class_name = "dnxhd",
    .item_name  = av_default_item_name,
    .option     = options,
    .version    = LIBAVUTIL_VERSION_INT,
};

static void dnxhd_8bit_get_pixels_8x4_sym(int16_t *av_restrict block,
                                          const uint8_t *pixels,
                                          ptrdiff_t line_size)
{
    int i;
    for (i = 0; i < 4; i++) {
        block[0] = pixels[0];
        block[1] = pixels[1];
        block[2] = pixels[2];
        block[3] = pixels[3];
        block[4] = pixels[4];
        block[5] = pixels[5];
        block[6] = pixels[6];
        block[7] = pixels[7];
        pixels  += line_size;
        block   += 8;
    }
    memcpy(block,      block -  8, sizeof(*block) * 8);
    memcpy(block +  8, block - 16, sizeof(*block) * 8);
    memcpy(block + 16, block - 24, sizeof(*block) * 8);
    memcpy(block + 24, block - 32, sizeof(*block) * 8);
}

static av_always_inline
void dnxhd_10bit_get_pixels_8x4_sym(int16_t *av_restrict block,
                                    const uint8_t *pixels,
                                    ptrdiff_t line_size)
{
    memcpy(block + 0 * 8, pixels + 0 * line_size, 8 * sizeof(*block));
    memcpy(block + 7 * 8, pixels + 0 * line_size, 8 * sizeof(*block));
    memcpy(block + 1 * 8, pixels + 1 * line_size, 8 * sizeof(*block));
    memcpy(block + 6 * 8, pixels + 1 * line_size, 8 * sizeof(*block));
    memcpy(block + 2 * 8, pixels + 2 * line_size, 8 * sizeof(*block));
    memcpy(block + 5 * 8, pixels + 2 * line_size, 8 * sizeof(*block));
    memcpy(block + 3 * 8, pixels + 3 * line_size, 8 * sizeof(*block));
    memcpy(block + 4 * 8, pixels + 3 * line_size, 8 * sizeof(*block));
}

static int dnxhd_10bit_dct_quantize_444(MpegEncContext *ctx, int16_t *block,
                                        int n, int qscale, int *overflow)
{
    int i, j, level, last_non_zero, start_i;
    const int *qmat;
    const uint8_t *scantable= ctx->intra_scantable.scantable;
    int bias;
    int max = 0;
    unsigned int threshold1, threshold2;

    ctx->fdsp.fdct(block);

    block[0] = (block[0] + 2) >> 2;
    start_i = 1;
    last_non_zero = 0;
    qmat = n < 4 ? ctx->q_intra_matrix[qscale] : ctx->q_chroma_intra_matrix[qscale];
    bias= ctx->intra_quant_bias * (1 << (16 - 8));
    threshold1 = (1 << 16) - bias - 1;
    threshold2 = (threshold1 << 1);

    for (i = 63; i >= start_i; i--) {
        j = scantable[i];
        level = block[j] * qmat[j];

        if (((unsigned)(level + threshold1)) > threshold2) {
            last_non_zero = i;
            break;
        } else{
            block[j]=0;
        }
    }

    for (i = start_i; i <= last_non_zero; i++) {
        j = scantable[i];
        level = block[j] * qmat[j];

        if (((unsigned)(level + threshold1)) > threshold2) {
            if (level > 0) {
                level = (bias + level) >> 16;
                block[j] = level;
            } else{
                level = (bias - level) >> 16;
                block[j] = -level;
            }
            max |= level;
        } else {
            block[j] = 0;
        }
    }
    *overflow = ctx->max_qcoeff < max; //overflow might have happened

    /* we need this permutation so that we correct the IDCT, we only permute the !=0 elements */
    if (ctx->idsp.perm_type != FF_IDCT_PERM_NONE)
        ff_block_permute(block, ctx->idsp.idct_permutation,
                         scantable, last_non_zero);

    return last_non_zero;
}

static int dnxhd_10bit_dct_quantize(MpegEncContext *ctx, int16_t *block,
                                    int n, int qscale, int *overflow)
{
    const uint8_t *scantable= ctx->intra_scantable.scantable;
    const int *qmat = n<4 ? ctx->q_intra_matrix[qscale] : ctx->q_chroma_intra_matrix[qscale];
    int last_non_zero = 0;
    int i;

    ctx->fdsp.fdct(block);

    // Divide by 4 with rounding, to compensate scaling of DCT coefficients
    block[0] = (block[0] + 2) >> 2;

    for (i = 1; i < 64; ++i) {
        int j = scantable[i];
        int sign = FF_SIGNBIT(block[j]);
        int level = (block[j] ^ sign) - sign;
        level = level * qmat[j] >> DNX10BIT_QMAT_SHIFT;
        block[j] = (level ^ sign) - sign;
        if (level)
            last_non_zero = i;
    }

    /* we need this permutation so that we correct the IDCT, we only permute the !=0 elements */
    if (ctx->idsp.perm_type != FF_IDCT_PERM_NONE)
        ff_block_permute(block, ctx->idsp.idct_permutation,
                         scantable, last_non_zero);

    return last_non_zero;
}

static av_cold int dnxhd_init_vlc(DNXHDEncContext *ctx)
{
    int i, j, level, run;
    int max_level = 1 << (ctx->bit_depth + 2);

    FF_ALLOCZ_ARRAY_OR_GOTO(ctx->m.avctx, ctx->vlc_codes,
                      max_level, 4 * sizeof(*ctx->vlc_codes), fail);
    FF_ALLOCZ_ARRAY_OR_GOTO(ctx->m.avctx, ctx->vlc_bits,
                      max_level, 4 * sizeof(*ctx->vlc_bits), fail);
    FF_ALLOCZ_OR_GOTO(ctx->m.avctx, ctx->run_codes,
                      63 * 2, fail);
    FF_ALLOCZ_OR_GOTO(ctx->m.avctx, ctx->run_bits,
                      63, fail);

    ctx->vlc_codes += max_level * 2;
    ctx->vlc_bits  += max_level * 2;
    for (level = -max_level; level < max_level; level++) {
        for (run = 0; run < 2; run++) {
            int index = (level << 1) | run;
            int sign, offset = 0, alevel = level;

            MASK_ABS(sign, alevel);
            if (alevel > 64) {
                offset  = (alevel - 1) >> 6;
                alevel -= offset << 6;
            }
            for (j = 0; j < 257; j++) {
                if (ctx->cid_table->ac_info[2*j+0] >> 1 == alevel &&
                    (!offset || (ctx->cid_table->ac_info[2*j+1] & 1) && offset) &&
                    (!run    || (ctx->cid_table->ac_info[2*j+1] & 2) && run)) {
                    av_assert1(!ctx->vlc_codes[index]);
                    if (alevel) {
                        ctx->vlc_codes[index] =
                            (ctx->cid_table->ac_codes[j] << 1) | (sign & 1);
                        ctx->vlc_bits[index] = ctx->cid_table->ac_bits[j] + 1;
                    } else {
                        ctx->vlc_codes[index] = ctx->cid_table->ac_codes[j];
                        ctx->vlc_bits[index]  = ctx->cid_table->ac_bits[j];
                    }
                    break;
                }
            }
            av_assert0(!alevel || j < 257);
            if (offset) {
                ctx->vlc_codes[index] =
                    (ctx->vlc_codes[index] << ctx->cid_table->index_bits) | offset;
                ctx->vlc_bits[index] += ctx->cid_table->index_bits;
            }
        }
    }
    for (i = 0; i < 62; i++) {
        int run = ctx->cid_table->run[i];
        av_assert0(run < 63);
        ctx->run_codes[run] = ctx->cid_table->run_codes[i];
        ctx->run_bits[run]  = ctx->cid_table->run_bits[i];
    }
    return 0;
fail:
    return AVERROR(ENOMEM);
}

static av_cold int dnxhd_init_qmat(DNXHDEncContext *ctx, int lbias, int cbias)
{
    // init first elem to 1 to avoid div by 0 in convert_matrix
    uint16_t weight_matrix[64] = { 1, }; // convert_matrix needs uint16_t*
    int qscale, i;
    const uint8_t *luma_weight_table   = ctx->cid_table->luma_weight;
    const uint8_t *chroma_weight_table = ctx->cid_table->chroma_weight;

    FF_ALLOCZ_ARRAY_OR_GOTO(ctx->m.avctx, ctx->qmatrix_l,
                      (ctx->m.avctx->qmax + 1), 64 * sizeof(int), fail);
    FF_ALLOCZ_ARRAY_OR_GOTO(ctx->m.avctx, ctx->qmatrix_c,
                      (ctx->m.avctx->qmax + 1), 64 * sizeof(int), fail);
    FF_ALLOCZ_ARRAY_OR_GOTO(ctx->m.avctx, ctx->qmatrix_l16,
                      (ctx->m.avctx->qmax + 1), 64 * 2 * sizeof(uint16_t),
                      fail);
    FF_ALLOCZ_ARRAY_OR_GOTO(ctx->m.avctx, ctx->qmatrix_c16,
                      (ctx->m.avctx->qmax + 1), 64 * 2 * sizeof(uint16_t),
                      fail);

    if (ctx->bit_depth == 8) {
        for (i = 1; i < 64; i++) {
            int j = ctx->m.idsp.idct_permutation[ff_zigzag_direct[i]];
            weight_matrix[j] = ctx->cid_table->luma_weight[i];
        }
        ff_convert_matrix(&ctx->m, ctx->qmatrix_l, ctx->qmatrix_l16,
                          weight_matrix, ctx->intra_quant_bias, 1,
                          ctx->m.avctx->qmax, 1);
        for (i = 1; i < 64; i++) {
            int j = ctx->m.idsp.idct_permutation[ff_zigzag_direct[i]];
            weight_matrix[j] = ctx->cid_table->chroma_weight[i];
        }
        ff_convert_matrix(&ctx->m, ctx->qmatrix_c, ctx->qmatrix_c16,
                          weight_matrix, ctx->intra_quant_bias, 1,
                          ctx->m.avctx->qmax, 1);

        for (qscale = 1; qscale <= ctx->m.avctx->qmax; qscale++) {
            for (i = 0; i < 64; i++) {
                ctx->qmatrix_l[qscale][i]      <<= 2;
                ctx->qmatrix_c[qscale][i]      <<= 2;
                ctx->qmatrix_l16[qscale][0][i] <<= 2;
                ctx->qmatrix_l16[qscale][1][i] <<= 2;
                ctx->qmatrix_c16[qscale][0][i] <<= 2;
                ctx->qmatrix_c16[qscale][1][i] <<= 2;
            }
        }
    } else {
        // 10-bit
        for (qscale = 1; qscale <= ctx->m.avctx->qmax; qscale++) {
            for (i = 1; i < 64; i++) {
                int j = ff_zigzag_direct[i];

                /* The quantization formula from the VC-3 standard is:
                 * quantized = sign(block[i]) * floor(abs(block[i]/s) * p /
                 *             (qscale * weight_table[i]))
                 * Where p is 32 for 8-bit samples and 8 for 10-bit ones.
                 * The s factor compensates scaling of DCT coefficients done by
                 * the DCT routines, and therefore is not present in standard.
                 * It's 8 for 8-bit samples and 4 for 10-bit ones.
                 * We want values of ctx->qtmatrix_l and ctx->qtmatrix_r to be:
                 *     ((1 << DNX10BIT_QMAT_SHIFT) * (p / s)) /
                 *     (qscale * weight_table[i])
                 * For 10-bit samples, p / s == 2 */
                ctx->qmatrix_l[qscale][j] = (1 << (DNX10BIT_QMAT_SHIFT + 1)) /
                                            (qscale * luma_weight_table[i]);
                ctx->qmatrix_c[qscale][j] = (1 << (DNX10BIT_QMAT_SHIFT + 1)) /
                                            (qscale * chroma_weight_table[i]);
            }
        }
    }

    ctx->m.q_chroma_intra_matrix16 = ctx->qmatrix_c16;
    ctx->m.q_chroma_intra_matrix   = ctx->qmatrix_c;
    ctx->m.q_intra_matrix16        = ctx->qmatrix_l16;
    ctx->m.q_intra_matrix          = ctx->qmatrix_l;

    return 0;
fail:
    return AVERROR(ENOMEM);
}

static av_cold int dnxhd_init_rc(DNXHDEncContext *ctx)
{
    FF_ALLOCZ_ARRAY_OR_GOTO(ctx->m.avctx, ctx->mb_rc, (ctx->m.avctx->qmax + 1),
                          ctx->m.mb_num * sizeof(RCEntry), fail);
    if (ctx->m.avctx->mb_decision != FF_MB_DECISION_RD) {
        FF_ALLOCZ_ARRAY_OR_GOTO(ctx->m.avctx, ctx->mb_cmp,
                          ctx->m.mb_num, sizeof(RCCMPEntry), fail);
        FF_ALLOCZ_ARRAY_OR_GOTO(ctx->m.avctx, ctx->mb_cmp_tmp,
                          ctx->m.mb_num, sizeof(RCCMPEntry), fail);
    }
    ctx->frame_bits = (ctx->coding_unit_size -
                       ctx->data_offset - 4 - ctx->min_padding) * 8;
    ctx->qscale = 1;
    ctx->lambda = 2 << LAMBDA_FRAC_BITS; // qscale 2
    return 0;
fail:
    return AVERROR(ENOMEM);
}

static av_cold int dnxhd_encode_init(AVCodecContext *avctx)
{
    DNXHDEncContext *ctx = avctx->priv_data;
    int i, index, ret;

    switch (avctx->pix_fmt) {
    case AV_PIX_FMT_YUV422P:
        ctx->bit_depth = 8;
        break;
    case AV_PIX_FMT_YUV422P10:
    case AV_PIX_FMT_YUV444P10:
    case AV_PIX_FMT_GBRP10:
        ctx->bit_depth = 10;
        break;
    default:
        av_log(avctx, AV_LOG_ERROR,
               "pixel format is incompatible with DNxHD\n");
        return AVERROR(EINVAL);
    }

    if ((ctx->profile == FF_PROFILE_DNXHR_444 && (avctx->pix_fmt != AV_PIX_FMT_YUV444P10 &&
                                                  avctx->pix_fmt != AV_PIX_FMT_GBRP10)) ||
        (ctx->profile != FF_PROFILE_DNXHR_444 && (avctx->pix_fmt == AV_PIX_FMT_YUV444P10 ||
                                                  avctx->pix_fmt == AV_PIX_FMT_GBRP10))) {
        av_log(avctx, AV_LOG_ERROR,
               "pixel format is incompatible with DNxHD profile\n");
        return AVERROR(EINVAL);
    }

    if (ctx->profile == FF_PROFILE_DNXHR_HQX && avctx->pix_fmt != AV_PIX_FMT_YUV422P10) {
        av_log(avctx, AV_LOG_ERROR,
               "pixel format is incompatible with DNxHR HQX profile\n");
        return AVERROR(EINVAL);
    }

    if ((ctx->profile == FF_PROFILE_DNXHR_LB ||
         ctx->profile == FF_PROFILE_DNXHR_SQ ||
         ctx->profile == FF_PROFILE_DNXHR_HQ) && avctx->pix_fmt != AV_PIX_FMT_YUV422P) {
        av_log(avctx, AV_LOG_ERROR,
               "pixel format is incompatible with DNxHR LB/SQ/HQ profile\n");
        return AVERROR(EINVAL);
    }

    ctx->is_444 = ctx->profile == FF_PROFILE_DNXHR_444;
    avctx->profile = ctx->profile;
    ctx->cid = ff_dnxhd_find_cid(avctx, ctx->bit_depth);
    if (!ctx->cid) {
        av_log(avctx, AV_LOG_ERROR,
               "video parameters incompatible with DNxHD. Valid DNxHD profiles:\n");
        ff_dnxhd_print_profiles(avctx, AV_LOG_ERROR);
        return AVERROR(EINVAL);
    }
    av_log(avctx, AV_LOG_DEBUG, "cid %d\n", ctx->cid);

    if (ctx->cid >= 1270 && ctx->cid <= 1274)
        avctx->codec_tag = MKTAG('A','V','d','h');

    if (avctx->width < 256 || avctx->height < 120) {
        av_log(avctx, AV_LOG_ERROR,
               "Input dimensions too small, input must be at least 256x120\n");
        return AVERROR(EINVAL);
    }

    index = ff_dnxhd_get_cid_table(ctx->cid);
    av_assert0(index >= 0);

    ctx->cid_table = &ff_dnxhd_cid_table[index];

    ctx->m.avctx    = avctx;
    ctx->m.mb_intra = 1;
    ctx->m.h263_aic = 1;

    avctx->bits_per_raw_sample = ctx->bit_depth;

    ff_blockdsp_init(&ctx->bdsp, avctx);
    ff_fdctdsp_init(&ctx->m.fdsp, avctx);
    ff_mpv_idct_init(&ctx->m);
    ff_mpegvideoencdsp_init(&ctx->m.mpvencdsp, avctx);
    ff_pixblockdsp_init(&ctx->m.pdsp, avctx);
    ff_dct_encode_init(&ctx->m);

    if (ctx->profile != FF_PROFILE_DNXHD)
        ff_videodsp_init(&ctx->m.vdsp, ctx->bit_depth);

    if (!ctx->m.dct_quantize)
        ctx->m.dct_quantize = ff_dct_quantize_c;

    if (ctx->is_444 || ctx->profile == FF_PROFILE_DNXHR_HQX) {
        ctx->m.dct_quantize     = dnxhd_10bit_dct_quantize_444;
        ctx->get_pixels_8x4_sym = dnxhd_10bit_get_pixels_8x4_sym;
        ctx->block_width_l2     = 4;
    } else if (ctx->bit_depth == 10) {
        ctx->m.dct_quantize     = dnxhd_10bit_dct_quantize;
        ctx->get_pixels_8x4_sym = dnxhd_10bit_get_pixels_8x4_sym;
        ctx->block_width_l2     = 4;
    } else {
        ctx->get_pixels_8x4_sym = dnxhd_8bit_get_pixels_8x4_sym;
        ctx->block_width_l2     = 3;
    }

    if (ARCH_X86)
        ff_dnxhdenc_init_x86(ctx);

    ctx->m.mb_height = (avctx->height + 15) / 16;
    ctx->m.mb_width  = (avctx->width  + 15) / 16;

    if (avctx->flags & AV_CODEC_FLAG_INTERLACED_DCT) {
        ctx->interlaced   = 1;
        ctx->m.mb_height /= 2;
    }

    ctx->m.mb_num = ctx->m.mb_height * ctx->m.mb_width;

<<<<<<< HEAD
    if (ctx->cid_table->frame_size == DNXHD_VARIABLE) {
        ctx->frame_size = ff_dnxhd_get_hr_frame_size(ctx->cid,
                                                     avctx->width, avctx->height);
        av_assert0(ctx->frame_size >= 0);
        ctx->coding_unit_size = ctx->frame_size;
    } else {
        ctx->frame_size = ctx->cid_table->frame_size;
        ctx->coding_unit_size = ctx->cid_table->coding_unit_size;
    }

    if (ctx->m.mb_height > 68)
        ctx->data_offset = 0x170 + (ctx->m.mb_height << 2);
    else
        ctx->data_offset = 0x280;

#if FF_API_QUANT_BIAS
FF_DISABLE_DEPRECATION_WARNINGS
    if (avctx->intra_quant_bias != FF_DEFAULT_QUANT_BIAS)
        ctx->intra_quant_bias = avctx->intra_quant_bias;
FF_ENABLE_DEPRECATION_WARNINGS
#endif
=======
>>>>>>> 94eed68a
    // XXX tune lbias/cbias
    if ((ret = dnxhd_init_qmat(ctx, ctx->intra_quant_bias, 0)) < 0)
        return ret;

    /* Avid Nitris hardware decoder requires a minimum amount of padding
     * in the coding unit payload */
    if (ctx->nitris_compat)
        ctx->min_padding = 1600;

    if ((ret = dnxhd_init_vlc(ctx)) < 0)
        return ret;
    if ((ret = dnxhd_init_rc(ctx)) < 0)
        return ret;

    FF_ALLOCZ_OR_GOTO(ctx->m.avctx, ctx->slice_size,
                      ctx->m.mb_height * sizeof(uint32_t), fail);
    FF_ALLOCZ_OR_GOTO(ctx->m.avctx, ctx->slice_offs,
                      ctx->m.mb_height * sizeof(uint32_t), fail);
    FF_ALLOCZ_OR_GOTO(ctx->m.avctx, ctx->mb_bits,
                      ctx->m.mb_num * sizeof(uint16_t), fail);
    FF_ALLOCZ_OR_GOTO(ctx->m.avctx, ctx->mb_qscale,
                      ctx->m.mb_num * sizeof(uint8_t), fail);

#if FF_API_CODED_FRAME
FF_DISABLE_DEPRECATION_WARNINGS
    avctx->coded_frame->key_frame = 1;
    avctx->coded_frame->pict_type = AV_PICTURE_TYPE_I;
FF_ENABLE_DEPRECATION_WARNINGS
#endif

    if (avctx->active_thread_type == FF_THREAD_SLICE) {
        if (avctx->thread_count > MAX_THREADS) {
            av_log(avctx, AV_LOG_ERROR, "too many threads\n");
            return AVERROR(EINVAL);
        }
    }

    if (avctx->qmax <= 1) {
        av_log(avctx, AV_LOG_ERROR, "qmax must be at least 2\n");
        return AVERROR(EINVAL);
    }

    ctx->thread[0] = ctx;
    if (avctx->active_thread_type == FF_THREAD_SLICE) {
        for (i = 1; i < avctx->thread_count; i++) {
            ctx->thread[i] = av_malloc(sizeof(DNXHDEncContext));
            memcpy(ctx->thread[i], ctx, sizeof(DNXHDEncContext));
        }
    }

    return 0;
fail:  // for FF_ALLOCZ_OR_GOTO
    return AVERROR(ENOMEM);
}

static int dnxhd_write_header(AVCodecContext *avctx, uint8_t *buf)
{
    DNXHDEncContext *ctx = avctx->priv_data;

    memset(buf, 0, ctx->data_offset);

    // * write prefix */
    AV_WB16(buf + 0x02, ctx->data_offset);
    if (ctx->cid >= 1270 && ctx->cid <= 1274)
        buf[4] = 0x03;
    else
        buf[4] = 0x01;

    buf[5] = ctx->interlaced ? ctx->cur_field + 2 : 0x01;
    buf[6] = 0x80; // crc flag off
    buf[7] = 0xa0; // reserved
    AV_WB16(buf + 0x18, avctx->height >> ctx->interlaced); // ALPF
    AV_WB16(buf + 0x1a, avctx->width);  // SPL
    AV_WB16(buf + 0x1d, avctx->height >> ctx->interlaced); // NAL

    buf[0x21] = ctx->bit_depth == 10 ? 0x58 : 0x38;
    buf[0x22] = 0x88 + (ctx->interlaced << 2);
    AV_WB32(buf + 0x28, ctx->cid); // CID
    buf[0x2c] = (!ctx->interlaced << 7) | (ctx->is_444 << 6) | (avctx->pix_fmt == AV_PIX_FMT_YUV444P10);

    buf[0x5f] = 0x01; // UDL

    buf[0x167] = 0x02; // reserved
    AV_WB16(buf + 0x16a, ctx->m.mb_height * 4 + 4); // MSIPS
    AV_WB16(buf + 0x16c, ctx->m.mb_height); // Ns
    buf[0x16f] = 0x10; // reserved

    ctx->msip = buf + 0x170;
    return 0;
}

static av_always_inline void dnxhd_encode_dc(DNXHDEncContext *ctx, int diff)
{
    int nbits;
    if (diff < 0) {
        nbits = av_log2_16bit(-2 * diff);
        diff--;
    } else {
        nbits = av_log2_16bit(2 * diff);
    }
    put_bits(&ctx->m.pb, ctx->cid_table->dc_bits[nbits] + nbits,
             (ctx->cid_table->dc_codes[nbits] << nbits) +
             av_mod_uintp2(diff, nbits));
}

static av_always_inline
void dnxhd_encode_block(DNXHDEncContext *ctx, int16_t *block,
                        int last_index, int n)
{
    int last_non_zero = 0;
    int slevel, i, j;

    dnxhd_encode_dc(ctx, block[0] - ctx->m.last_dc[n]);
    ctx->m.last_dc[n] = block[0];

    for (i = 1; i <= last_index; i++) {
        j = ctx->m.intra_scantable.permutated[i];
        slevel = block[j];
        if (slevel) {
            int run_level = i - last_non_zero - 1;
            int rlevel = (slevel << 1) | !!run_level;
            put_bits(&ctx->m.pb, ctx->vlc_bits[rlevel], ctx->vlc_codes[rlevel]);
            if (run_level)
                put_bits(&ctx->m.pb, ctx->run_bits[run_level],
                         ctx->run_codes[run_level]);
            last_non_zero = i;
        }
    }
    put_bits(&ctx->m.pb, ctx->vlc_bits[0], ctx->vlc_codes[0]); // EOB
}

static av_always_inline
void dnxhd_unquantize_c(DNXHDEncContext *ctx, int16_t *block, int n,
                        int qscale, int last_index)
{
    const uint8_t *weight_matrix;
    int level;
    int i;

    if (ctx->is_444) {
        weight_matrix = ((n % 6) < 2) ? ctx->cid_table->luma_weight
                                      : ctx->cid_table->chroma_weight;
    } else {
        weight_matrix = (n & 2) ? ctx->cid_table->chroma_weight
                                : ctx->cid_table->luma_weight;
    }

    for (i = 1; i <= last_index; i++) {
        int j = ctx->m.intra_scantable.permutated[i];
        level = block[j];
        if (level) {
            if (level < 0) {
                level = (1 - 2 * level) * qscale * weight_matrix[i];
                if (ctx->bit_depth == 10) {
                    if (weight_matrix[i] != 8)
                        level += 8;
                    level >>= 4;
                } else {
                    if (weight_matrix[i] != 32)
                        level += 32;
                    level >>= 6;
                }
                level = -level;
            } else {
                level = (2 * level + 1) * qscale * weight_matrix[i];
                if (ctx->bit_depth == 10) {
                    if (weight_matrix[i] != 8)
                        level += 8;
                    level >>= 4;
                } else {
                    if (weight_matrix[i] != 32)
                        level += 32;
                    level >>= 6;
                }
            }
            block[j] = level;
        }
    }
}

static av_always_inline int dnxhd_ssd_block(int16_t *qblock, int16_t *block)
{
    int score = 0;
    int i;
    for (i = 0; i < 64; i++)
        score += (block[i] - qblock[i]) * (block[i] - qblock[i]);
    return score;
}

static av_always_inline
int dnxhd_calc_ac_bits(DNXHDEncContext *ctx, int16_t *block, int last_index)
{
    int last_non_zero = 0;
    int bits = 0;
    int i, j, level;
    for (i = 1; i <= last_index; i++) {
        j = ctx->m.intra_scantable.permutated[i];
        level = block[j];
        if (level) {
            int run_level = i - last_non_zero - 1;
            bits += ctx->vlc_bits[(level << 1) |
                    !!run_level] + ctx->run_bits[run_level];
            last_non_zero = i;
        }
    }
    return bits;
}

static av_always_inline
void dnxhd_get_blocks(DNXHDEncContext *ctx, int mb_x, int mb_y)
{
    const int bs = ctx->block_width_l2;
    const int bw = 1 << bs;
    int dct_y_offset = ctx->dct_y_offset;
    int dct_uv_offset = ctx->dct_uv_offset;
    int linesize = ctx->m.linesize;
    int uvlinesize = ctx->m.uvlinesize;
    const uint8_t *ptr_y = ctx->thread[0]->src[0] +
                           ((mb_y << 4) * ctx->m.linesize) + (mb_x << bs + 1);
    const uint8_t *ptr_u = ctx->thread[0]->src[1] +
                           ((mb_y << 4) * ctx->m.uvlinesize) + (mb_x << bs + ctx->is_444);
    const uint8_t *ptr_v = ctx->thread[0]->src[2] +
                           ((mb_y << 4) * ctx->m.uvlinesize) + (mb_x << bs + ctx->is_444);
    PixblockDSPContext *pdsp = &ctx->m.pdsp;
    VideoDSPContext *vdsp = &ctx->m.vdsp;

    if (ctx->bit_depth != 10 && vdsp->emulated_edge_mc && ((mb_x << 4) + 16 > ctx->m.avctx->width ||
                                                           (mb_y << 4) + 16 > ctx->m.avctx->height)) {
        int y_w = ctx->m.avctx->width  - (mb_x << 4);
        int y_h = ctx->m.avctx->height - (mb_y << 4);
        int uv_w = (y_w + 1) / 2;
        int uv_h = y_h;
        linesize = 16;
        uvlinesize = 8;

        vdsp->emulated_edge_mc(&ctx->edge_buf_y[0], ptr_y,
                               linesize, ctx->m.linesize,
                               linesize, 16,
                               0, 0, y_w, y_h);
        vdsp->emulated_edge_mc(&ctx->edge_buf_uv[0][0], ptr_u,
                               uvlinesize, ctx->m.uvlinesize,
                               uvlinesize, 16,
                               0, 0, uv_w, uv_h);
        vdsp->emulated_edge_mc(&ctx->edge_buf_uv[1][0], ptr_v,
                               uvlinesize, ctx->m.uvlinesize,
                               uvlinesize, 16,
                               0, 0, uv_w, uv_h);

        dct_y_offset =  bw * linesize;
        dct_uv_offset = bw * uvlinesize;
        ptr_y = &ctx->edge_buf_y[0];
        ptr_u = &ctx->edge_buf_uv[0][0];
        ptr_v = &ctx->edge_buf_uv[1][0];
    } else if (ctx->bit_depth == 10 && vdsp->emulated_edge_mc && ((mb_x << 4) + 16 > ctx->m.avctx->width ||
                                                                  (mb_y << 4) + 16 > ctx->m.avctx->height)) {
        int y_w = ctx->m.avctx->width  - (mb_x << 4);
        int y_h = ctx->m.avctx->height - (mb_y << 4);
        int uv_w = ctx->is_444 ? y_w : (y_w + 1) / 2;
        int uv_h = y_h;
        linesize = 32;
        uvlinesize = 16 + 16 * ctx->is_444;

        vdsp->emulated_edge_mc(&ctx->edge_buf_y[0], ptr_y,
                               linesize, ctx->m.linesize,
                               linesize / 2, 16,
                               0, 0, y_w, y_h);
        vdsp->emulated_edge_mc(&ctx->edge_buf_uv[0][0], ptr_u,
                               uvlinesize, ctx->m.uvlinesize,
                               uvlinesize / 2, 16,
                               0, 0, uv_w, uv_h);
        vdsp->emulated_edge_mc(&ctx->edge_buf_uv[1][0], ptr_v,
                               uvlinesize, ctx->m.uvlinesize,
                               uvlinesize / 2, 16,
                               0, 0, uv_w, uv_h);

        dct_y_offset =  bw * linesize / 2;
        dct_uv_offset = bw * uvlinesize / 2;
        ptr_y = &ctx->edge_buf_y[0];
        ptr_u = &ctx->edge_buf_uv[0][0];
        ptr_v = &ctx->edge_buf_uv[1][0];
    }

    if (!ctx->is_444) {
        pdsp->get_pixels(ctx->blocks[0], ptr_y,      linesize);
        pdsp->get_pixels(ctx->blocks[1], ptr_y + bw, linesize);
        pdsp->get_pixels(ctx->blocks[2], ptr_u,      uvlinesize);
        pdsp->get_pixels(ctx->blocks[3], ptr_v,      uvlinesize);

        if (mb_y + 1 == ctx->m.mb_height && ctx->m.avctx->height == 1080) {
            if (ctx->interlaced) {
                ctx->get_pixels_8x4_sym(ctx->blocks[4],
                                        ptr_y + dct_y_offset,
                                        linesize);
                ctx->get_pixels_8x4_sym(ctx->blocks[5],
                                        ptr_y + dct_y_offset + bw,
                                        linesize);
                ctx->get_pixels_8x4_sym(ctx->blocks[6],
                                        ptr_u + dct_uv_offset,
                                        uvlinesize);
                ctx->get_pixels_8x4_sym(ctx->blocks[7],
                                        ptr_v + dct_uv_offset,
                                        uvlinesize);
            } else {
                ctx->bdsp.clear_block(ctx->blocks[4]);
                ctx->bdsp.clear_block(ctx->blocks[5]);
                ctx->bdsp.clear_block(ctx->blocks[6]);
                ctx->bdsp.clear_block(ctx->blocks[7]);
            }
        } else {
            pdsp->get_pixels(ctx->blocks[4],
                             ptr_y + dct_y_offset, linesize);
            pdsp->get_pixels(ctx->blocks[5],
                             ptr_y + dct_y_offset + bw, linesize);
            pdsp->get_pixels(ctx->blocks[6],
                             ptr_u + dct_uv_offset, uvlinesize);
            pdsp->get_pixels(ctx->blocks[7],
                             ptr_v + dct_uv_offset, uvlinesize);
        }
    } else {
        pdsp->get_pixels(ctx->blocks[0], ptr_y,      linesize);
        pdsp->get_pixels(ctx->blocks[1], ptr_y + bw, linesize);
        pdsp->get_pixels(ctx->blocks[6], ptr_y + dct_y_offset, linesize);
        pdsp->get_pixels(ctx->blocks[7], ptr_y + dct_y_offset + bw, linesize);

        pdsp->get_pixels(ctx->blocks[2], ptr_u,      uvlinesize);
        pdsp->get_pixels(ctx->blocks[3], ptr_u + bw, uvlinesize);
        pdsp->get_pixels(ctx->blocks[8], ptr_u + dct_uv_offset, uvlinesize);
        pdsp->get_pixels(ctx->blocks[9], ptr_u + dct_uv_offset + bw, uvlinesize);

        pdsp->get_pixels(ctx->blocks[4], ptr_v,      uvlinesize);
        pdsp->get_pixels(ctx->blocks[5], ptr_v + bw, uvlinesize);
        pdsp->get_pixels(ctx->blocks[10], ptr_v + dct_uv_offset, uvlinesize);
        pdsp->get_pixels(ctx->blocks[11], ptr_v + dct_uv_offset + bw, uvlinesize);
    }
}

static av_always_inline
int dnxhd_switch_matrix(DNXHDEncContext *ctx, int i)
{
    int x;

    if (ctx->is_444) {
        x = (i >> 1) % 3;
    } else {
        const static uint8_t component[8]={0,0,1,2,0,0,1,2};
        x = component[i];
    }
    return x;
}

static int dnxhd_calc_bits_thread(AVCodecContext *avctx, void *arg,
                                  int jobnr, int threadnr)
{
    DNXHDEncContext *ctx = avctx->priv_data;
    int mb_y = jobnr, mb_x;
    int qscale = ctx->qscale;
    LOCAL_ALIGNED_16(int16_t, block, [64]);
    ctx = ctx->thread[threadnr];

    ctx->m.last_dc[0] =
    ctx->m.last_dc[1] =
    ctx->m.last_dc[2] = 1 << (ctx->bit_depth + 2);

    for (mb_x = 0; mb_x < ctx->m.mb_width; mb_x++) {
        unsigned mb = mb_y * ctx->m.mb_width + mb_x;
        int ssd     = 0;
        int ac_bits = 0;
        int dc_bits = 0;
        int i;

        dnxhd_get_blocks(ctx, mb_x, mb_y);

        for (i = 0; i < 8 + 4 * ctx->is_444; i++) {
            int16_t *src_block = ctx->blocks[i];
            int overflow, nbits, diff, last_index;
            int n = dnxhd_switch_matrix(ctx, i);

            memcpy(block, src_block, 64 * sizeof(*block));
            last_index = ctx->m.dct_quantize(&ctx->m, block,
                                             ctx->is_444 ? 4 * (n > 0): 4 & (2*i),
                                             qscale, &overflow);
            ac_bits   += dnxhd_calc_ac_bits(ctx, block, last_index);

            diff = block[0] - ctx->m.last_dc[n];
            if (diff < 0)
                nbits = av_log2_16bit(-2 * diff);
            else
                nbits = av_log2_16bit(2 * diff);

            av_assert1(nbits < ctx->bit_depth + 4);
            dc_bits += ctx->cid_table->dc_bits[nbits] + nbits;

            ctx->m.last_dc[n] = block[0];

            if (avctx->mb_decision == FF_MB_DECISION_RD || !RC_VARIANCE) {
                dnxhd_unquantize_c(ctx, block, i, qscale, last_index);
                ctx->m.idsp.idct(block);
                ssd += dnxhd_ssd_block(block, src_block);
            }
        }
        ctx->mb_rc[(qscale * ctx->m.mb_num) + mb].ssd  = ssd;
        ctx->mb_rc[(qscale * ctx->m.mb_num) + mb].bits = ac_bits + dc_bits + 12 +
                                     (1 + ctx->is_444) * 8 * ctx->vlc_bits[0];
    }
    return 0;
}

static int dnxhd_encode_thread(AVCodecContext *avctx, void *arg,
                               int jobnr, int threadnr)
{
    DNXHDEncContext *ctx = avctx->priv_data;
    int mb_y = jobnr, mb_x;
    ctx = ctx->thread[threadnr];
    init_put_bits(&ctx->m.pb, (uint8_t *)arg + ctx->data_offset + ctx->slice_offs[jobnr],
                  ctx->slice_size[jobnr]);

    ctx->m.last_dc[0] =
    ctx->m.last_dc[1] =
    ctx->m.last_dc[2] = 1 << (ctx->bit_depth + 2);
    for (mb_x = 0; mb_x < ctx->m.mb_width; mb_x++) {
        unsigned mb = mb_y * ctx->m.mb_width + mb_x;
        int qscale = ctx->mb_qscale[mb];
        int i;

        put_bits(&ctx->m.pb, 11, qscale);
        put_bits(&ctx->m.pb, 1, avctx->pix_fmt == AV_PIX_FMT_YUV444P10);

        dnxhd_get_blocks(ctx, mb_x, mb_y);

        for (i = 0; i < 8 + 4 * ctx->is_444; i++) {
            int16_t *block = ctx->blocks[i];
            int overflow, n = dnxhd_switch_matrix(ctx, i);
            int last_index = ctx->m.dct_quantize(&ctx->m, block,
                                                 ctx->is_444 ? (((i >> 1) % 3) < 1 ? 0 : 4): 4 & (2*i),
                                                 qscale, &overflow);
            // START_TIMER;
            dnxhd_encode_block(ctx, block, last_index, n);
            // STOP_TIMER("encode_block");
        }
    }
    if (put_bits_count(&ctx->m.pb) & 31)
        put_bits(&ctx->m.pb, 32 - (put_bits_count(&ctx->m.pb) & 31), 0);
    flush_put_bits(&ctx->m.pb);
    return 0;
}

static void dnxhd_setup_threads_slices(DNXHDEncContext *ctx)
{
    int mb_y, mb_x;
    int offset = 0;
    for (mb_y = 0; mb_y < ctx->m.mb_height; mb_y++) {
        int thread_size;
        ctx->slice_offs[mb_y] = offset;
        ctx->slice_size[mb_y] = 0;
        for (mb_x = 0; mb_x < ctx->m.mb_width; mb_x++) {
            unsigned mb = mb_y * ctx->m.mb_width + mb_x;
            ctx->slice_size[mb_y] += ctx->mb_bits[mb];
        }
        ctx->slice_size[mb_y]   = (ctx->slice_size[mb_y] + 31) & ~31;
        ctx->slice_size[mb_y] >>= 3;
        thread_size = ctx->slice_size[mb_y];
        offset += thread_size;
    }
}

static int dnxhd_mb_var_thread(AVCodecContext *avctx, void *arg,
                               int jobnr, int threadnr)
{
    DNXHDEncContext *ctx = avctx->priv_data;
    int mb_y = jobnr, mb_x, x, y;
    int partial_last_row = (mb_y == ctx->m.mb_height - 1) &&
                           ((avctx->height >> ctx->interlaced) & 0xF);

    ctx = ctx->thread[threadnr];
    if (ctx->bit_depth == 8) {
        uint8_t *pix = ctx->thread[0]->src[0] + ((mb_y << 4) * ctx->m.linesize);
        for (mb_x = 0; mb_x < ctx->m.mb_width; ++mb_x, pix += 16) {
            unsigned mb = mb_y * ctx->m.mb_width + mb_x;
            int sum;
            int varc;

            if (!partial_last_row && mb_x * 16 <= avctx->width - 16 && (avctx->width % 16) == 0) {
                sum  = ctx->m.mpvencdsp.pix_sum(pix, ctx->m.linesize);
                varc = ctx->m.mpvencdsp.pix_norm1(pix, ctx->m.linesize);
            } else {
                int bw = FFMIN(avctx->width - 16 * mb_x, 16);
                int bh = FFMIN((avctx->height >> ctx->interlaced) - 16 * mb_y, 16);
                sum = varc = 0;
                for (y = 0; y < bh; y++) {
                    for (x = 0; x < bw; x++) {
                        uint8_t val = pix[x + y * ctx->m.linesize];
                        sum  += val;
                        varc += val * val;
                    }
                }
            }
            varc = (varc - (((unsigned) sum * sum) >> 8) + 128) >> 8;

            ctx->mb_cmp[mb].value = varc;
            ctx->mb_cmp[mb].mb    = mb;
        }
    } else { // 10-bit
        const int linesize = ctx->m.linesize >> 1;
        for (mb_x = 0; mb_x < ctx->m.mb_width; ++mb_x) {
            uint16_t *pix = (uint16_t *)ctx->thread[0]->src[0] +
                            ((mb_y << 4) * linesize) + (mb_x << 4);
            unsigned mb  = mb_y * ctx->m.mb_width + mb_x;
            int sum = 0;
            int sqsum = 0;
            int bw = FFMIN(avctx->width - 16 * mb_x, 16);
            int bh = FFMIN((avctx->height >> ctx->interlaced) - 16 * mb_y, 16);
            int mean, sqmean;
            int i, j;
            // Macroblocks are 16x16 pixels, unlike DCT blocks which are 8x8.
            for (i = 0; i < bh; ++i) {
                for (j = 0; j < bw; ++j) {
                    // Turn 16-bit pixels into 10-bit ones.
                    const int sample = (unsigned) pix[j] >> 6;
                    sum   += sample;
                    sqsum += sample * sample;
                    // 2^10 * 2^10 * 16 * 16 = 2^28, which is less than INT_MAX
                }
                pix += linesize;
            }
            mean = sum >> 8; // 16*16 == 2^8
            sqmean = sqsum >> 8;
            ctx->mb_cmp[mb].value = sqmean - mean * mean;
            ctx->mb_cmp[mb].mb    = mb;
        }
    }
    return 0;
}

static int dnxhd_encode_rdo(AVCodecContext *avctx, DNXHDEncContext *ctx)
{
    int lambda, up_step, down_step;
    int last_lower = INT_MAX, last_higher = 0;
    int x, y, q;

    for (q = 1; q < avctx->qmax; q++) {
        ctx->qscale = q;
        avctx->execute2(avctx, dnxhd_calc_bits_thread,
                        NULL, NULL, ctx->m.mb_height);
    }
    up_step = down_step = 2 << LAMBDA_FRAC_BITS;
    lambda  = ctx->lambda;

    for (;;) {
        int bits = 0;
        int end  = 0;
        if (lambda == last_higher) {
            lambda++;
            end = 1; // need to set final qscales/bits
        }
        for (y = 0; y < ctx->m.mb_height; y++) {
            for (x = 0; x < ctx->m.mb_width; x++) {
                unsigned min = UINT_MAX;
                int qscale = 1;
                int mb     = y * ctx->m.mb_width + x;
                int rc = 0;
                for (q = 1; q < avctx->qmax; q++) {
                    int i = (q*ctx->m.mb_num) + mb;
                    unsigned score = ctx->mb_rc[i].bits * lambda +
                                     ((unsigned) ctx->mb_rc[i].ssd << LAMBDA_FRAC_BITS);
                    if (score < min) {
                        min    = score;
                        qscale = q;
                        rc = i;
                    }
                }
                bits += ctx->mb_rc[rc].bits;
                ctx->mb_qscale[mb] = qscale;
                ctx->mb_bits[mb]   = ctx->mb_rc[rc].bits;
            }
            bits = (bits + 31) & ~31; // padding
            if (bits > ctx->frame_bits)
                break;
        }
        if (end) {
            if (bits > ctx->frame_bits)
                return AVERROR(EINVAL);
            break;
        }
        if (bits < ctx->frame_bits) {
            last_lower = FFMIN(lambda, last_lower);
            if (last_higher != 0)
                lambda = (lambda+last_higher)>>1;
            else
                lambda -= down_step;
            down_step = FFMIN((int64_t)down_step*5, INT_MAX);
            up_step = 1<<LAMBDA_FRAC_BITS;
            lambda = FFMAX(1, lambda);
            if (lambda == last_lower)
                break;
        } else {
            last_higher = FFMAX(lambda, last_higher);
            if (last_lower != INT_MAX)
                lambda = (lambda+last_lower)>>1;
            else if ((int64_t)lambda + up_step > INT_MAX)
                return AVERROR(EINVAL);
            else
                lambda += up_step;
            up_step = FFMIN((int64_t)up_step*5, INT_MAX);
            down_step = 1<<LAMBDA_FRAC_BITS;
        }
    }
    ctx->lambda = lambda;
    return 0;
}

static int dnxhd_find_qscale(DNXHDEncContext *ctx)
{
    int bits = 0;
    int up_step = 1;
    int down_step = 1;
    int last_higher = 0;
    int last_lower = INT_MAX;
    int qscale;
    int x, y;

    qscale = ctx->qscale;
    for (;;) {
        bits = 0;
        ctx->qscale = qscale;
        // XXX avoid recalculating bits
        ctx->m.avctx->execute2(ctx->m.avctx, dnxhd_calc_bits_thread,
                               NULL, NULL, ctx->m.mb_height);
        for (y = 0; y < ctx->m.mb_height; y++) {
            for (x = 0; x < ctx->m.mb_width; x++)
                bits += ctx->mb_rc[(qscale*ctx->m.mb_num) + (y*ctx->m.mb_width+x)].bits;
            bits = (bits+31)&~31; // padding
            if (bits > ctx->frame_bits)
                break;
        }
        if (bits < ctx->frame_bits) {
            if (qscale == 1)
                return 1;
            if (last_higher == qscale - 1) {
                qscale = last_higher;
                break;
            }
            last_lower = FFMIN(qscale, last_lower);
            if (last_higher != 0)
                qscale = (qscale + last_higher) >> 1;
            else
                qscale -= down_step++;
            if (qscale < 1)
                qscale = 1;
            up_step = 1;
        } else {
            if (last_lower == qscale + 1)
                break;
            last_higher = FFMAX(qscale, last_higher);
            if (last_lower != INT_MAX)
                qscale = (qscale + last_lower) >> 1;
            else
                qscale += up_step++;
            down_step = 1;
            if (qscale >= ctx->m.avctx->qmax)
                return AVERROR(EINVAL);
        }
    }
    ctx->qscale = qscale;
    return 0;
}

#define BUCKET_BITS 8
#define RADIX_PASSES 4
#define NBUCKETS (1 << BUCKET_BITS)

static inline int get_bucket(int value, int shift)
{
    value >>= shift;
    value  &= NBUCKETS - 1;
    return NBUCKETS - 1 - value;
}

static void radix_count(const RCCMPEntry *data, int size,
                        int buckets[RADIX_PASSES][NBUCKETS])
{
    int i, j;
    memset(buckets, 0, sizeof(buckets[0][0]) * RADIX_PASSES * NBUCKETS);
    for (i = 0; i < size; i++) {
        int v = data[i].value;
        for (j = 0; j < RADIX_PASSES; j++) {
            buckets[j][get_bucket(v, 0)]++;
            v >>= BUCKET_BITS;
        }
        av_assert1(!v);
    }
    for (j = 0; j < RADIX_PASSES; j++) {
        int offset = size;
        for (i = NBUCKETS - 1; i >= 0; i--)
            buckets[j][i] = offset -= buckets[j][i];
        av_assert1(!buckets[j][0]);
    }
}

static void radix_sort_pass(RCCMPEntry *dst, const RCCMPEntry *data,
                            int size, int buckets[NBUCKETS], int pass)
{
    int shift = pass * BUCKET_BITS;
    int i;
    for (i = 0; i < size; i++) {
        int v   = get_bucket(data[i].value, shift);
        int pos = buckets[v]++;
        dst[pos] = data[i];
    }
}

static void radix_sort(RCCMPEntry *data, RCCMPEntry *tmp, int size)
{
    int buckets[RADIX_PASSES][NBUCKETS];
    radix_count(data, size, buckets);
    radix_sort_pass(tmp, data, size, buckets[0], 0);
    radix_sort_pass(data, tmp, size, buckets[1], 1);
    if (buckets[2][NBUCKETS - 1] || buckets[3][NBUCKETS - 1]) {
        radix_sort_pass(tmp, data, size, buckets[2], 2);
        radix_sort_pass(data, tmp, size, buckets[3], 3);
    }
}

static int dnxhd_encode_fast(AVCodecContext *avctx, DNXHDEncContext *ctx)
{
    int max_bits = 0;
    int ret, x, y;
    if ((ret = dnxhd_find_qscale(ctx)) < 0)
        return ret;
    for (y = 0; y < ctx->m.mb_height; y++) {
        for (x = 0; x < ctx->m.mb_width; x++) {
            int mb = y * ctx->m.mb_width + x;
            int rc = (ctx->qscale * ctx->m.mb_num ) + mb;
            int delta_bits;
            ctx->mb_qscale[mb] = ctx->qscale;
            ctx->mb_bits[mb] = ctx->mb_rc[rc].bits;
            max_bits += ctx->mb_rc[rc].bits;
            if (!RC_VARIANCE) {
                delta_bits = ctx->mb_rc[rc].bits -
                             ctx->mb_rc[rc + ctx->m.mb_num].bits;
                ctx->mb_cmp[mb].mb = mb;
                ctx->mb_cmp[mb].value =
                    delta_bits ? ((ctx->mb_rc[rc].ssd -
                                   ctx->mb_rc[rc + ctx->m.mb_num].ssd) * 100) /
                                  delta_bits
                               : INT_MIN; // avoid increasing qscale
            }
        }
        max_bits += 31; // worst padding
    }
    if (!ret) {
        if (RC_VARIANCE)
            avctx->execute2(avctx, dnxhd_mb_var_thread,
                            NULL, NULL, ctx->m.mb_height);
        radix_sort(ctx->mb_cmp, ctx->mb_cmp_tmp, ctx->m.mb_num);
        for (x = 0; x < ctx->m.mb_num && max_bits > ctx->frame_bits; x++) {
            int mb = ctx->mb_cmp[x].mb;
            int rc = (ctx->qscale * ctx->m.mb_num ) + mb;
            max_bits -= ctx->mb_rc[rc].bits -
                        ctx->mb_rc[rc + ctx->m.mb_num].bits;
            ctx->mb_qscale[mb] = ctx->qscale + 1;
            ctx->mb_bits[mb]   = ctx->mb_rc[rc + ctx->m.mb_num].bits;
        }
    }
    return 0;
}

static void dnxhd_load_picture(DNXHDEncContext *ctx, const AVFrame *frame)
{
    int i;

    for (i = 0; i < ctx->m.avctx->thread_count; i++) {
        ctx->thread[i]->m.linesize    = frame->linesize[0] << ctx->interlaced;
        ctx->thread[i]->m.uvlinesize  = frame->linesize[1] << ctx->interlaced;
        ctx->thread[i]->dct_y_offset  = ctx->m.linesize  *8;
        ctx->thread[i]->dct_uv_offset = ctx->m.uvlinesize*8;
    }

#if FF_API_CODED_FRAME
FF_DISABLE_DEPRECATION_WARNINGS
    ctx->m.avctx->coded_frame->interlaced_frame = frame->interlaced_frame;
FF_ENABLE_DEPRECATION_WARNINGS
#endif
    ctx->cur_field = frame->interlaced_frame && !frame->top_field_first;
}

static int dnxhd_encode_picture(AVCodecContext *avctx, AVPacket *pkt,
                                const AVFrame *frame, int *got_packet)
{
    DNXHDEncContext *ctx = avctx->priv_data;
    int first_field = 1;
    int offset, i, ret;
    uint8_t *buf;

    if ((ret = ff_alloc_packet2(avctx, pkt, ctx->frame_size, 0)) < 0)
        return ret;
    buf = pkt->data;

    dnxhd_load_picture(ctx, frame);

encode_coding_unit:
    for (i = 0; i < 3; i++) {
        ctx->src[i] = frame->data[i];
        if (ctx->interlaced && ctx->cur_field)
            ctx->src[i] += frame->linesize[i];
    }

    dnxhd_write_header(avctx, buf);

    if (avctx->mb_decision == FF_MB_DECISION_RD)
        ret = dnxhd_encode_rdo(avctx, ctx);
    else
        ret = dnxhd_encode_fast(avctx, ctx);
    if (ret < 0) {
        av_log(avctx, AV_LOG_ERROR,
               "picture could not fit ratecontrol constraints, increase qmax\n");
        return ret;
    }

    dnxhd_setup_threads_slices(ctx);

    offset = 0;
    for (i = 0; i < ctx->m.mb_height; i++) {
        AV_WB32(ctx->msip + i * 4, offset);
        offset += ctx->slice_size[i];
        av_assert1(!(ctx->slice_size[i] & 3));
    }

    avctx->execute2(avctx, dnxhd_encode_thread, buf, NULL, ctx->m.mb_height);

    av_assert1(ctx->data_offset + offset + 4 <= ctx->coding_unit_size);
    memset(buf + ctx->data_offset + offset, 0,
           ctx->coding_unit_size - 4 - offset - ctx->data_offset);

    AV_WB32(buf + ctx->coding_unit_size - 4, 0x600DC0DE); // EOF

    if (ctx->interlaced && first_field) {
        first_field     = 0;
        ctx->cur_field ^= 1;
        buf            += ctx->coding_unit_size;
        goto encode_coding_unit;
    }

#if FF_API_CODED_FRAME
FF_DISABLE_DEPRECATION_WARNINGS
    avctx->coded_frame->quality = ctx->qscale * FF_QP2LAMBDA;
FF_ENABLE_DEPRECATION_WARNINGS
#endif

    ff_side_data_set_encoder_stats(pkt, ctx->qscale * FF_QP2LAMBDA, NULL, 0, AV_PICTURE_TYPE_I);

    pkt->flags |= AV_PKT_FLAG_KEY;
    *got_packet = 1;
    return 0;
}

static av_cold int dnxhd_encode_end(AVCodecContext *avctx)
{
    DNXHDEncContext *ctx = avctx->priv_data;
    int max_level        = 1 << (ctx->bit_depth + 2);
    int i;

    av_free(ctx->vlc_codes - max_level * 2);
    av_free(ctx->vlc_bits - max_level * 2);
    av_freep(&ctx->run_codes);
    av_freep(&ctx->run_bits);

    av_freep(&ctx->mb_bits);
    av_freep(&ctx->mb_qscale);
    av_freep(&ctx->mb_rc);
    av_freep(&ctx->mb_cmp);
    av_freep(&ctx->mb_cmp_tmp);
    av_freep(&ctx->slice_size);
    av_freep(&ctx->slice_offs);

    av_freep(&ctx->qmatrix_c);
    av_freep(&ctx->qmatrix_l);
    av_freep(&ctx->qmatrix_c16);
    av_freep(&ctx->qmatrix_l16);

    for (i = 1; i < avctx->thread_count; i++)
        av_freep(&ctx->thread[i]);

    return 0;
}

static const AVCodecDefault dnxhd_defaults[] = {
    { "qmax", "1024" }, /* Maximum quantization scale factor allowed for VC-3 */
    { NULL },
};

AVCodec ff_dnxhd_encoder = {
    .name           = "dnxhd",
    .long_name      = NULL_IF_CONFIG_SMALL("VC3/DNxHD"),
    .type           = AVMEDIA_TYPE_VIDEO,
    .id             = AV_CODEC_ID_DNXHD,
    .priv_data_size = sizeof(DNXHDEncContext),
    .init           = dnxhd_encode_init,
    .encode2        = dnxhd_encode_picture,
    .close          = dnxhd_encode_end,
    .capabilities   = AV_CODEC_CAP_SLICE_THREADS | AV_CODEC_CAP_FRAME_THREADS | AV_CODEC_CAP_INTRA_ONLY,
    .pix_fmts       = (const enum AVPixelFormat[]) {
        AV_PIX_FMT_YUV422P,
        AV_PIX_FMT_YUV422P10,
        AV_PIX_FMT_YUV444P10,
        AV_PIX_FMT_GBRP10,
        AV_PIX_FMT_NONE
    },
    .priv_class     = &dnxhd_class,
    .defaults       = dnxhd_defaults,
    .profiles       = NULL_IF_CONFIG_SMALL(ff_dnxhd_profiles),
};<|MERGE_RESOLUTION|>--- conflicted
+++ resolved
@@ -475,7 +475,6 @@
 
     ctx->m.mb_num = ctx->m.mb_height * ctx->m.mb_width;
 
-<<<<<<< HEAD
     if (ctx->cid_table->frame_size == DNXHD_VARIABLE) {
         ctx->frame_size = ff_dnxhd_get_hr_frame_size(ctx->cid,
                                                      avctx->width, avctx->height);
@@ -491,14 +490,6 @@
     else
         ctx->data_offset = 0x280;
 
-#if FF_API_QUANT_BIAS
-FF_DISABLE_DEPRECATION_WARNINGS
-    if (avctx->intra_quant_bias != FF_DEFAULT_QUANT_BIAS)
-        ctx->intra_quant_bias = avctx->intra_quant_bias;
-FF_ENABLE_DEPRECATION_WARNINGS
-#endif
-=======
->>>>>>> 94eed68a
     // XXX tune lbias/cbias
     if ((ret = dnxhd_init_qmat(ctx, ctx->intra_quant_bias, 0)) < 0)
         return ret;
