/*
 * H.26L/H.264/AVC/JVT/14496-10/... decoder
 * Copyright (c) 2003 Michael Niedermayer <michaelni@gmx.at>
 *
 * This file is part of FFmpeg.
 *
 * FFmpeg is free software; you can redistribute it and/or
 * modify it under the terms of the GNU Lesser General Public
 * License as published by the Free Software Foundation; either
 * version 2.1 of the License, or (at your option) any later version.
 *
 * FFmpeg is distributed in the hope that it will be useful,
 * but WITHOUT ANY WARRANTY; without even the implied warranty of
 * MERCHANTABILITY or FITNESS FOR A PARTICULAR PURPOSE.  See the GNU
 * Lesser General Public License for more details.
 *
 * You should have received a copy of the GNU Lesser General Public
 * License along with FFmpeg; if not, write to the Free Software
 * Foundation, Inc., 51 Franklin Street, Fifth Floor, Boston, MA 02110-1301 USA
 */

/**
 * @file
 * H.264 / AVC / MPEG4 part10 macroblock decoding
 */

#include <stdint.h>

#include "config.h"

#include "libavutil/common.h"
#include "libavutil/intreadwrite.h"
#include "avcodec.h"
#include "h264.h"
#include "qpeldsp.h"
#include "svq3.h"
#include "thread.h"

static inline int get_lowest_part_list_y(H264SliceContext *sl,
                                         int n, int height, int y_offset, int list)
{
    int raw_my             = sl->mv_cache[list][scan8[n]][1];
    int filter_height_down = (raw_my & 3) ? 3 : 0;
    int full_my            = (raw_my >> 2) + y_offset;
    int bottom             = full_my + filter_height_down + height;

    av_assert2(height >= 0);

    return FFMAX(0, bottom);
}

static inline void get_lowest_part_y(const H264Context *h, H264SliceContext *sl,
                                     int16_t refs[2][48], int n,
                                     int height, int y_offset, int list0,
                                     int list1, int *nrefs)
{
    int my;

    y_offset += 16 * (sl->mb_y >> MB_FIELD(sl));

    if (list0) {
        int ref_n = sl->ref_cache[0][scan8[n]];
        H264Ref *ref = &sl->ref_list[0][ref_n];

        // Error resilience puts the current picture in the ref list.
        // Don't try to wait on these as it will cause a deadlock.
        // Fields can wait on each other, though.
        if (ref->parent->tf.progress->data != h->cur_pic.tf.progress->data ||
            (ref->reference & 3) != h->picture_structure) {
            my = get_lowest_part_list_y(sl, n, height, y_offset, 0);
            if (refs[0][ref_n] < 0)
                nrefs[0] += 1;
            refs[0][ref_n] = FFMAX(refs[0][ref_n], my);
        }
    }

    if (list1) {
        int ref_n    = sl->ref_cache[1][scan8[n]];
        H264Ref *ref = &sl->ref_list[1][ref_n];

        if (ref->parent->tf.progress->data != h->cur_pic.tf.progress->data ||
            (ref->reference & 3) != h->picture_structure) {
            my = get_lowest_part_list_y(sl, n, height, y_offset, 1);
            if (refs[1][ref_n] < 0)
                nrefs[1] += 1;
            refs[1][ref_n] = FFMAX(refs[1][ref_n], my);
        }
    }
}

/**
 * Wait until all reference frames are available for MC operations.
 *
 * @param h the H264 context
 */
static void await_references(const H264Context *h, H264SliceContext *sl)
{
    const int mb_xy   = sl->mb_xy;
    const int mb_type = h->cur_pic.mb_type[mb_xy];
    int16_t refs[2][48];
    int nrefs[2] = { 0 };
    int ref, list;

    memset(refs, -1, sizeof(refs));

    if (IS_16X16(mb_type)) {
        get_lowest_part_y(h, sl, refs, 0, 16, 0,
                          IS_DIR(mb_type, 0, 0), IS_DIR(mb_type, 0, 1), nrefs);
    } else if (IS_16X8(mb_type)) {
        get_lowest_part_y(h, sl, refs, 0, 8, 0,
                          IS_DIR(mb_type, 0, 0), IS_DIR(mb_type, 0, 1), nrefs);
        get_lowest_part_y(h, sl, refs, 8, 8, 8,
                          IS_DIR(mb_type, 1, 0), IS_DIR(mb_type, 1, 1), nrefs);
    } else if (IS_8X16(mb_type)) {
        get_lowest_part_y(h, sl, refs, 0, 16, 0,
                          IS_DIR(mb_type, 0, 0), IS_DIR(mb_type, 0, 1), nrefs);
        get_lowest_part_y(h, sl, refs, 4, 16, 0,
                          IS_DIR(mb_type, 1, 0), IS_DIR(mb_type, 1, 1), nrefs);
    } else {
        int i;

        av_assert2(IS_8X8(mb_type));

        for (i = 0; i < 4; i++) {
            const int sub_mb_type = sl->sub_mb_type[i];
            const int n           = 4 * i;
            int y_offset          = (i & 2) << 2;

            if (IS_SUB_8X8(sub_mb_type)) {
                get_lowest_part_y(h, sl, refs, n, 8, y_offset,
                                  IS_DIR(sub_mb_type, 0, 0),
                                  IS_DIR(sub_mb_type, 0, 1),
                                  nrefs);
            } else if (IS_SUB_8X4(sub_mb_type)) {
                get_lowest_part_y(h, sl, refs, n, 4, y_offset,
                                  IS_DIR(sub_mb_type, 0, 0),
                                  IS_DIR(sub_mb_type, 0, 1),
                                  nrefs);
                get_lowest_part_y(h, sl, refs, n + 2, 4, y_offset + 4,
                                  IS_DIR(sub_mb_type, 0, 0),
                                  IS_DIR(sub_mb_type, 0, 1),
                                  nrefs);
            } else if (IS_SUB_4X8(sub_mb_type)) {
                get_lowest_part_y(h, sl, refs, n, 8, y_offset,
                                  IS_DIR(sub_mb_type, 0, 0),
                                  IS_DIR(sub_mb_type, 0, 1),
                                  nrefs);
                get_lowest_part_y(h, sl, refs, n + 1, 8, y_offset,
                                  IS_DIR(sub_mb_type, 0, 0),
                                  IS_DIR(sub_mb_type, 0, 1),
                                  nrefs);
            } else {
                int j;
                av_assert2(IS_SUB_4X4(sub_mb_type));
                for (j = 0; j < 4; j++) {
                    int sub_y_offset = y_offset + 2 * (j & 2);
                    get_lowest_part_y(h, sl, refs, n + j, 4, sub_y_offset,
                                      IS_DIR(sub_mb_type, 0, 0),
                                      IS_DIR(sub_mb_type, 0, 1),
                                      nrefs);
                }
            }
        }
    }

    for (list = sl->list_count - 1; list >= 0; list--)
        for (ref = 0; ref < 48 && nrefs[list]; ref++) {
            int row = refs[list][ref];
            if (row >= 0) {
                H264Ref *ref_pic  = &sl->ref_list[list][ref];
                int ref_field         = ref_pic->reference - 1;
                int ref_field_picture = ref_pic->parent->field_picture;
                int pic_height        = 16 * h->mb_height >> ref_field_picture;

                row <<= MB_MBAFF(sl);
                nrefs[list]--;

                if (!FIELD_PICTURE(h) && ref_field_picture) { // frame referencing two fields
                    ff_thread_await_progress(&ref_pic->parent->tf,
                                             FFMIN((row >> 1) - !(row & 1),
                                                   pic_height - 1),
                                             1);
                    ff_thread_await_progress(&ref_pic->parent->tf,
                                             FFMIN((row >> 1), pic_height - 1),
                                             0);
                } else if (FIELD_PICTURE(h) && !ref_field_picture) { // field referencing one field of a frame
                    ff_thread_await_progress(&ref_pic->parent->tf,
                                             FFMIN(row * 2 + ref_field,
                                                   pic_height - 1),
                                             0);
                } else if (FIELD_PICTURE(h)) {
                    ff_thread_await_progress(&ref_pic->parent->tf,
                                             FFMIN(row, pic_height - 1),
                                             ref_field);
                } else {
                    ff_thread_await_progress(&ref_pic->parent->tf,
                                             FFMIN(row, pic_height - 1),
                                             0);
                }
            }
        }
}

static av_always_inline void mc_dir_part(const H264Context *h, H264SliceContext *sl,
                                         H264Ref *pic,
                                         int n, int square, int height,
                                         int delta, int list,
                                         uint8_t *dest_y, uint8_t *dest_cb,
                                         uint8_t *dest_cr,
                                         int src_x_offset, int src_y_offset,
                                         const qpel_mc_func *qpix_op,
                                         h264_chroma_mc_func chroma_op,
                                         int pixel_shift, int chroma_idc)
{
    const int mx      = sl->mv_cache[list][scan8[n]][0] + src_x_offset * 8;
    int my            = sl->mv_cache[list][scan8[n]][1] + src_y_offset * 8;
    const int luma_xy = (mx & 3) + ((my & 3) << 2);
    ptrdiff_t offset  = (mx >> 2) * (1 << pixel_shift) + (my >> 2) * sl->mb_linesize;
    uint8_t *src_y    = pic->data[0] + offset;
    uint8_t *src_cb, *src_cr;
    int extra_width  = 0;
    int extra_height = 0;
    int emu = 0;
    const int full_mx    = mx >> 2;
    const int full_my    = my >> 2;
    const int pic_width  = 16 * h->mb_width;
    const int pic_height = 16 * h->mb_height >> MB_FIELD(sl);
    int ysh;

    if (mx & 7)
        extra_width -= 3;
    if (my & 7)
        extra_height -= 3;

    if (full_mx                <          0 - extra_width  ||
        full_my                <          0 - extra_height ||
        full_mx + 16 /*FIXME*/ > pic_width  + extra_width  ||
        full_my + 16 /*FIXME*/ > pic_height + extra_height) {
        h->vdsp.emulated_edge_mc(sl->edge_emu_buffer,
                                 src_y - (2 << pixel_shift) - 2 * sl->mb_linesize,
                                 sl->mb_linesize, sl->mb_linesize,
                                 16 + 5, 16 + 5 /*FIXME*/, full_mx - 2,
                                 full_my - 2, pic_width, pic_height);
        src_y = sl->edge_emu_buffer + (2 << pixel_shift) + 2 * sl->mb_linesize;
        emu   = 1;
    }

    qpix_op[luma_xy](dest_y, src_y, sl->mb_linesize); // FIXME try variable height perhaps?
    if (!square)
        qpix_op[luma_xy](dest_y + delta, src_y + delta, sl->mb_linesize);

    if (CONFIG_GRAY && h->flags & CODEC_FLAG_GRAY)
        return;

    if (chroma_idc == 3 /* yuv444 */) {
        src_cb = pic->data[1] + offset;
        if (emu) {
            h->vdsp.emulated_edge_mc(sl->edge_emu_buffer,
                                     src_cb - (2 << pixel_shift) - 2 * sl->mb_linesize,
                                     sl->mb_linesize, sl->mb_linesize,
                                     16 + 5, 16 + 5 /*FIXME*/,
                                     full_mx - 2, full_my - 2,
                                     pic_width, pic_height);
            src_cb = sl->edge_emu_buffer + (2 << pixel_shift) + 2 * sl->mb_linesize;
        }
        qpix_op[luma_xy](dest_cb, src_cb, sl->mb_linesize); // FIXME try variable height perhaps?
        if (!square)
            qpix_op[luma_xy](dest_cb + delta, src_cb + delta, sl->mb_linesize);

        src_cr = pic->data[2] + offset;
        if (emu) {
            h->vdsp.emulated_edge_mc(sl->edge_emu_buffer,
                                     src_cr - (2 << pixel_shift) - 2 * sl->mb_linesize,
                                     sl->mb_linesize, sl->mb_linesize,
                                     16 + 5, 16 + 5 /*FIXME*/,
                                     full_mx - 2, full_my - 2,
                                     pic_width, pic_height);
            src_cr = sl->edge_emu_buffer + (2 << pixel_shift) + 2 * sl->mb_linesize;
        }
        qpix_op[luma_xy](dest_cr, src_cr, sl->mb_linesize); // FIXME try variable height perhaps?
        if (!square)
            qpix_op[luma_xy](dest_cr + delta, src_cr + delta, sl->mb_linesize);
        return;
    }

    ysh = 3 - (chroma_idc == 2 /* yuv422 */);
    if (chroma_idc == 1 /* yuv420 */ && MB_FIELD(sl)) {
        // chroma offset when predicting from a field of opposite parity
        my  += 2 * ((sl->mb_y & 1) - (pic->reference - 1));
        emu |= (my >> 3) < 0 || (my >> 3) + 8 >= (pic_height >> 1);
    }

    src_cb = pic->data[1] + ((mx >> 3) * (1 << pixel_shift)) +
             (my >> ysh) * sl->mb_uvlinesize;
    src_cr = pic->data[2] + ((mx >> 3) * (1 << pixel_shift)) +
             (my >> ysh) * sl->mb_uvlinesize;

    if (emu) {
        h->vdsp.emulated_edge_mc(sl->edge_emu_buffer, src_cb,
                                 sl->mb_uvlinesize, sl->mb_uvlinesize,
                                 9, 8 * chroma_idc + 1, (mx >> 3), (my >> ysh),
                                 pic_width >> 1, pic_height >> (chroma_idc == 1 /* yuv420 */));
        src_cb = sl->edge_emu_buffer;
    }
    chroma_op(dest_cb, src_cb, sl->mb_uvlinesize,
              height >> (chroma_idc == 1 /* yuv420 */),
              mx & 7, ((unsigned)my << (chroma_idc == 2 /* yuv422 */)) & 7);

    if (emu) {
        h->vdsp.emulated_edge_mc(sl->edge_emu_buffer, src_cr,
                                 sl->mb_uvlinesize, sl->mb_uvlinesize,
                                 9, 8 * chroma_idc + 1, (mx >> 3), (my >> ysh),
                                 pic_width >> 1, pic_height >> (chroma_idc == 1 /* yuv420 */));
        src_cr = sl->edge_emu_buffer;
    }
    chroma_op(dest_cr, src_cr, sl->mb_uvlinesize, height >> (chroma_idc == 1 /* yuv420 */),
              mx & 7, ((unsigned)my << (chroma_idc == 2 /* yuv422 */)) & 7);
}

static av_always_inline void mc_part_std(const H264Context *h, H264SliceContext *sl,
                                         int n, int square,
                                         int height, int delta,
                                         uint8_t *dest_y, uint8_t *dest_cb,
                                         uint8_t *dest_cr,
                                         int x_offset, int y_offset,
                                         const qpel_mc_func *qpix_put,
                                         h264_chroma_mc_func chroma_put,
                                         const qpel_mc_func *qpix_avg,
                                         h264_chroma_mc_func chroma_avg,
                                         int list0, int list1,
                                         int pixel_shift, int chroma_idc)
{
    const qpel_mc_func *qpix_op   = qpix_put;
    h264_chroma_mc_func chroma_op = chroma_put;

    dest_y += (2 * x_offset << pixel_shift) + 2 * y_offset * sl->mb_linesize;
    if (chroma_idc == 3 /* yuv444 */) {
        dest_cb += (2 * x_offset << pixel_shift) + 2 * y_offset * sl->mb_linesize;
        dest_cr += (2 * x_offset << pixel_shift) + 2 * y_offset * sl->mb_linesize;
    } else if (chroma_idc == 2 /* yuv422 */) {
        dest_cb += (x_offset << pixel_shift) + 2 * y_offset * sl->mb_uvlinesize;
        dest_cr += (x_offset << pixel_shift) + 2 * y_offset * sl->mb_uvlinesize;
    } else { /* yuv420 */
        dest_cb += (x_offset << pixel_shift) + y_offset * sl->mb_uvlinesize;
        dest_cr += (x_offset << pixel_shift) + y_offset * sl->mb_uvlinesize;
    }
    x_offset += 8 * sl->mb_x;
    y_offset += 8 * (sl->mb_y >> MB_FIELD(sl));

    if (list0) {
        H264Ref *ref = &sl->ref_list[0][sl->ref_cache[0][scan8[n]]];
        mc_dir_part(h, sl, ref, n, square, height, delta, 0,
                    dest_y, dest_cb, dest_cr, x_offset, y_offset,
                    qpix_op, chroma_op, pixel_shift, chroma_idc);

        qpix_op   = qpix_avg;
        chroma_op = chroma_avg;
    }

    if (list1) {
        H264Ref *ref = &sl->ref_list[1][sl->ref_cache[1][scan8[n]]];
        mc_dir_part(h, sl, ref, n, square, height, delta, 1,
                    dest_y, dest_cb, dest_cr, x_offset, y_offset,
                    qpix_op, chroma_op, pixel_shift, chroma_idc);
    }
}

static av_always_inline void mc_part_weighted(const H264Context *h, H264SliceContext *sl,
                                              int n, int square,
                                              int height, int delta,
                                              uint8_t *dest_y, uint8_t *dest_cb,
                                              uint8_t *dest_cr,
                                              int x_offset, int y_offset,
                                              const qpel_mc_func *qpix_put,
                                              h264_chroma_mc_func chroma_put,
                                              h264_weight_func luma_weight_op,
                                              h264_weight_func chroma_weight_op,
                                              h264_biweight_func luma_weight_avg,
                                              h264_biweight_func chroma_weight_avg,
                                              int list0, int list1,
                                              int pixel_shift, int chroma_idc)
{
    int chroma_height;

    dest_y += (2 * x_offset << pixel_shift) + 2 * y_offset * sl->mb_linesize;
    if (chroma_idc == 3 /* yuv444 */) {
        chroma_height     = height;
        chroma_weight_avg = luma_weight_avg;
        chroma_weight_op  = luma_weight_op;
        dest_cb += (2 * x_offset << pixel_shift) + 2 * y_offset * sl->mb_linesize;
        dest_cr += (2 * x_offset << pixel_shift) + 2 * y_offset * sl->mb_linesize;
    } else if (chroma_idc == 2 /* yuv422 */) {
        chroma_height = height;
        dest_cb      += (x_offset << pixel_shift) + 2 * y_offset * sl->mb_uvlinesize;
        dest_cr      += (x_offset << pixel_shift) + 2 * y_offset * sl->mb_uvlinesize;
    } else { /* yuv420 */
        chroma_height = height >> 1;
        dest_cb      += (x_offset << pixel_shift) + y_offset * sl->mb_uvlinesize;
        dest_cr      += (x_offset << pixel_shift) + y_offset * sl->mb_uvlinesize;
    }
    x_offset += 8 * sl->mb_x;
    y_offset += 8 * (sl->mb_y >> MB_FIELD(sl));

    if (list0 && list1) {
        /* don't optimize for luma-only case, since B-frames usually
         * use implicit weights => chroma too. */
        uint8_t *tmp_cb = sl->bipred_scratchpad;
        uint8_t *tmp_cr = sl->bipred_scratchpad + (16 << pixel_shift);
        uint8_t *tmp_y  = sl->bipred_scratchpad + 16 * sl->mb_uvlinesize;
        int refn0       = sl->ref_cache[0][scan8[n]];
        int refn1       = sl->ref_cache[1][scan8[n]];

        mc_dir_part(h, sl, &sl->ref_list[0][refn0], n, square, height, delta, 0,
                    dest_y, dest_cb, dest_cr,
                    x_offset, y_offset, qpix_put, chroma_put,
                    pixel_shift, chroma_idc);
        mc_dir_part(h, sl, &sl->ref_list[1][refn1], n, square, height, delta, 1,
                    tmp_y, tmp_cb, tmp_cr,
                    x_offset, y_offset, qpix_put, chroma_put,
                    pixel_shift, chroma_idc);

        if (sl->use_weight == 2) {
            int weight0 = sl->implicit_weight[refn0][refn1][sl->mb_y & 1];
            int weight1 = 64 - weight0;
            luma_weight_avg(dest_y, tmp_y, sl->mb_linesize,
                            height, 5, weight0, weight1, 0);
            if (!CONFIG_GRAY || !(h->flags & CODEC_FLAG_GRAY)) {
                chroma_weight_avg(dest_cb, tmp_cb, sl->mb_uvlinesize,
                                  chroma_height, 5, weight0, weight1, 0);
                chroma_weight_avg(dest_cr, tmp_cr, sl->mb_uvlinesize,
                                  chroma_height, 5, weight0, weight1, 0);
            }
        } else {
            luma_weight_avg(dest_y, tmp_y, sl->mb_linesize, height,
                            sl->luma_log2_weight_denom,
                            sl->luma_weight[refn0][0][0],
                            sl->luma_weight[refn1][1][0],
                            sl->luma_weight[refn0][0][1] +
                            sl->luma_weight[refn1][1][1]);
            if (!CONFIG_GRAY || !(h->flags & CODEC_FLAG_GRAY)) {
                chroma_weight_avg(dest_cb, tmp_cb, sl->mb_uvlinesize, chroma_height,
                                  sl->chroma_log2_weight_denom,
                                  sl->chroma_weight[refn0][0][0][0],
                                  sl->chroma_weight[refn1][1][0][0],
                                  sl->chroma_weight[refn0][0][0][1] +
                                  sl->chroma_weight[refn1][1][0][1]);
                chroma_weight_avg(dest_cr, tmp_cr, sl->mb_uvlinesize, chroma_height,
                                  sl->chroma_log2_weight_denom,
                                  sl->chroma_weight[refn0][0][1][0],
                                  sl->chroma_weight[refn1][1][1][0],
                                  sl->chroma_weight[refn0][0][1][1] +
                                  sl->chroma_weight[refn1][1][1][1]);
            }
        }
    } else {
        int list     = list1 ? 1 : 0;
        int refn     = sl->ref_cache[list][scan8[n]];
        H264Ref *ref = &sl->ref_list[list][refn];
        mc_dir_part(h, sl, ref, n, square, height, delta, list,
                    dest_y, dest_cb, dest_cr, x_offset, y_offset,
                    qpix_put, chroma_put, pixel_shift, chroma_idc);

        luma_weight_op(dest_y, sl->mb_linesize, height,
                       sl->luma_log2_weight_denom,
                       sl->luma_weight[refn][list][0],
                       sl->luma_weight[refn][list][1]);
        if (!CONFIG_GRAY || !(h->flags & CODEC_FLAG_GRAY)) {
            if (sl->use_weight_chroma) {
                chroma_weight_op(dest_cb, sl->mb_uvlinesize, chroma_height,
                                 sl->chroma_log2_weight_denom,
                                 sl->chroma_weight[refn][list][0][0],
                                 sl->chroma_weight[refn][list][0][1]);
                chroma_weight_op(dest_cr, sl->mb_uvlinesize, chroma_height,
                                 sl->chroma_log2_weight_denom,
                                 sl->chroma_weight[refn][list][1][0],
                                 sl->chroma_weight[refn][list][1][1]);
            }
        }
    }
}

static av_always_inline void prefetch_motion(const H264Context *h, H264SliceContext *sl,
                                             int list, int pixel_shift,
                                             int chroma_idc)
{
    /* fetch pixels for estimated mv 4 macroblocks ahead
     * optimized for 64byte cache lines */
    const int refn = sl->ref_cache[list][scan8[0]];
    if (refn >= 0) {
        const int mx  = (sl->mv_cache[list][scan8[0]][0] >> 2) + 16 * sl->mb_x + 8;
        const int my  = (sl->mv_cache[list][scan8[0]][1] >> 2) + 16 * sl->mb_y;
        uint8_t **src = sl->ref_list[list][refn].data;
        int off       =  mx * (1<< pixel_shift) +
                        (my + (sl->mb_x & 3) * 4) * sl->mb_linesize +
                        (64 << pixel_shift);
        h->vdsp.prefetch(src[0] + off, sl->linesize, 4);
        if (chroma_idc == 3 /* yuv444 */) {
            h->vdsp.prefetch(src[1] + off, sl->linesize, 4);
            h->vdsp.prefetch(src[2] + off, sl->linesize, 4);
        } else {
<<<<<<< HEAD
            off= ((mx>>1)+64) * (1<<pixel_shift) + ((my>>1) + (sl->mb_x&7))*h->uvlinesize;
=======
            off = ((mx >> 1) << pixel_shift) +
                  ((my >> 1) + (sl->mb_x & 7)) * sl->uvlinesize +
                  (64 << pixel_shift);
>>>>>>> c28ed1d7
            h->vdsp.prefetch(src[1] + off, src[2] - src[1], 2);
        }
    }
}

static av_always_inline void xchg_mb_border(const H264Context *h, H264SliceContext *sl,
                                            uint8_t *src_y,
                                            uint8_t *src_cb, uint8_t *src_cr,
                                            int linesize, int uvlinesize,
                                            int xchg, int chroma444,
                                            int simple, int pixel_shift)
{
    int deblock_topleft;
    int deblock_top;
    int top_idx = 1;
    uint8_t *top_border_m1;
    uint8_t *top_border;

    if (!simple && FRAME_MBAFF(h)) {
        if (sl->mb_y & 1) {
            if (!MB_MBAFF(sl))
                return;
        } else {
            top_idx = MB_MBAFF(sl) ? 0 : 1;
        }
    }

    if (sl->deblocking_filter == 2) {
        deblock_topleft = h->slice_table[sl->mb_xy - 1 - h->mb_stride] == sl->slice_num;
        deblock_top     = sl->top_type;
    } else {
        deblock_topleft = (sl->mb_x > 0);
        deblock_top     = (sl->mb_y > !!MB_FIELD(sl));
    }

    src_y  -= linesize   + 1 + pixel_shift;
    src_cb -= uvlinesize + 1 + pixel_shift;
    src_cr -= uvlinesize + 1 + pixel_shift;

    top_border_m1 = sl->top_borders[top_idx][sl->mb_x - 1];
    top_border    = sl->top_borders[top_idx][sl->mb_x];

#define XCHG(a, b, xchg)                        \
    if (pixel_shift) {                          \
        if (xchg) {                             \
            AV_SWAP64(b + 0, a + 0);            \
            AV_SWAP64(b + 8, a + 8);            \
        } else {                                \
            AV_COPY128(b, a);                   \
        }                                       \
    } else if (xchg)                            \
        AV_SWAP64(b, a);                        \
    else                                        \
        AV_COPY64(b, a);

    if (deblock_top) {
        if (deblock_topleft) {
            XCHG(top_border_m1 + (8 << pixel_shift),
                 src_y - (7 << pixel_shift), 1);
        }
        XCHG(top_border + (0 << pixel_shift), src_y + (1 << pixel_shift), xchg);
        XCHG(top_border + (8 << pixel_shift), src_y + (9 << pixel_shift), 1);
        if (sl->mb_x + 1 < h->mb_width) {
            XCHG(sl->top_borders[top_idx][sl->mb_x + 1],
                 src_y + (17 << pixel_shift), 1);
        }
        if (simple || !CONFIG_GRAY || !(h->flags & CODEC_FLAG_GRAY)) {
            if (chroma444) {
                if (deblock_topleft) {
                    XCHG(top_border_m1 + (24 << pixel_shift), src_cb - (7 << pixel_shift), 1);
                    XCHG(top_border_m1 + (40 << pixel_shift), src_cr - (7 << pixel_shift), 1);
                }
                XCHG(top_border + (16 << pixel_shift), src_cb + (1 << pixel_shift), xchg);
                XCHG(top_border + (24 << pixel_shift), src_cb + (9 << pixel_shift), 1);
                XCHG(top_border + (32 << pixel_shift), src_cr + (1 << pixel_shift), xchg);
                XCHG(top_border + (40 << pixel_shift), src_cr + (9 << pixel_shift), 1);
                if (sl->mb_x + 1 < h->mb_width) {
                    XCHG(sl->top_borders[top_idx][sl->mb_x + 1] + (16 << pixel_shift), src_cb + (17 << pixel_shift), 1);
                    XCHG(sl->top_borders[top_idx][sl->mb_x + 1] + (32 << pixel_shift), src_cr + (17 << pixel_shift), 1);
                }
            } else {
                if (deblock_topleft) {
                    XCHG(top_border_m1 + (16 << pixel_shift), src_cb - (7 << pixel_shift), 1);
                    XCHG(top_border_m1 + (24 << pixel_shift), src_cr - (7 << pixel_shift), 1);
                }
                XCHG(top_border + (16 << pixel_shift), src_cb + 1 + pixel_shift, 1);
                XCHG(top_border + (24 << pixel_shift), src_cr + 1 + pixel_shift, 1);
            }
        }
    }
}

static av_always_inline int dctcoef_get(int16_t *mb, int high_bit_depth,
                                        int index)
{
    if (high_bit_depth) {
        return AV_RN32A(((int32_t *)mb) + index);
    } else
        return AV_RN16A(mb + index);
}

static av_always_inline void dctcoef_set(int16_t *mb, int high_bit_depth,
                                         int index, int value)
{
    if (high_bit_depth) {
        AV_WN32A(((int32_t *)mb) + index, value);
    } else
        AV_WN16A(mb + index, value);
}

static av_always_inline void hl_decode_mb_predict_luma(const H264Context *h,
                                                       H264SliceContext *sl,
                                                       int mb_type, int is_h264,
                                                       int simple,
                                                       int transform_bypass,
                                                       int pixel_shift,
                                                       const int *block_offset,
                                                       int linesize,
                                                       uint8_t *dest_y, int p)
{
    void (*idct_add)(uint8_t *dst, int16_t *block, int stride);
    void (*idct_dc_add)(uint8_t *dst, int16_t *block, int stride);
    int i;
    int qscale = p == 0 ? sl->qscale : sl->chroma_qp[p - 1];
    block_offset += 16 * p;
    if (IS_INTRA4x4(mb_type)) {
        if (IS_8x8DCT(mb_type)) {
            if (transform_bypass) {
                idct_dc_add =
                idct_add    = h->h264dsp.h264_add_pixels8_clear;
            } else {
                idct_dc_add = h->h264dsp.h264_idct8_dc_add;
                idct_add    = h->h264dsp.h264_idct8_add;
            }
            for (i = 0; i < 16; i += 4) {
                uint8_t *const ptr = dest_y + block_offset[i];
                const int dir      = sl->intra4x4_pred_mode_cache[scan8[i]];
                if (transform_bypass && h->sps.profile_idc == 244 && dir <= 1) {
                    if (h->x264_build != -1) {
                        h->hpc.pred8x8l_add[dir](ptr, sl->mb + (i * 16 + p * 256 << pixel_shift), linesize);
                    } else
                        h->hpc.pred8x8l_filter_add[dir](ptr, sl->mb + (i * 16 + p * 256 << pixel_shift),
                                                        (sl-> topleft_samples_available << i) & 0x8000,
                                                        (sl->topright_samples_available << i) & 0x4000, linesize);
                } else {
                    const int nnz = sl->non_zero_count_cache[scan8[i + p * 16]];
                    h->hpc.pred8x8l[dir](ptr, (sl->topleft_samples_available << i) & 0x8000,
                                         (sl->topright_samples_available << i) & 0x4000, linesize);
                    if (nnz) {
                        if (nnz == 1 && dctcoef_get(sl->mb, pixel_shift, i * 16 + p * 256))
                            idct_dc_add(ptr, sl->mb + (i * 16 + p * 256 << pixel_shift), linesize);
                        else
                            idct_add(ptr, sl->mb + (i * 16 + p * 256 << pixel_shift), linesize);
                    }
                }
            }
        } else {
            if (transform_bypass) {
                idct_dc_add  =
                idct_add     = h->h264dsp.h264_add_pixels4_clear;
            } else {
                idct_dc_add = h->h264dsp.h264_idct_dc_add;
                idct_add    = h->h264dsp.h264_idct_add;
            }
            for (i = 0; i < 16; i++) {
                uint8_t *const ptr = dest_y + block_offset[i];
                const int dir      = sl->intra4x4_pred_mode_cache[scan8[i]];

                if (transform_bypass && h->sps.profile_idc == 244 && dir <= 1) {
                    h->hpc.pred4x4_add[dir](ptr, sl->mb + (i * 16 + p * 256 << pixel_shift), linesize);
                } else {
                    uint8_t *topright;
                    int nnz, tr;
                    uint64_t tr_high;
                    if (dir == DIAG_DOWN_LEFT_PRED || dir == VERT_LEFT_PRED) {
                        const int topright_avail = (sl->topright_samples_available << i) & 0x8000;
                        av_assert2(sl->mb_y || linesize <= block_offset[i]);
                        if (!topright_avail) {
                            if (pixel_shift) {
                                tr_high  = ((uint16_t *)ptr)[3 - linesize / 2] * 0x0001000100010001ULL;
                                topright = (uint8_t *)&tr_high;
                            } else {
                                tr       = ptr[3 - linesize] * 0x01010101u;
                                topright = (uint8_t *)&tr;
                            }
                        } else
                            topright = ptr + (4 << pixel_shift) - linesize;
                    } else
                        topright = NULL;

                    h->hpc.pred4x4[dir](ptr, topright, linesize);
                    nnz = sl->non_zero_count_cache[scan8[i + p * 16]];
                    if (nnz) {
                        if (is_h264) {
                            if (nnz == 1 && dctcoef_get(sl->mb, pixel_shift, i * 16 + p * 256))
                                idct_dc_add(ptr, sl->mb + (i * 16 + p * 256 << pixel_shift), linesize);
                            else
                                idct_add(ptr, sl->mb + (i * 16 + p * 256 << pixel_shift), linesize);
                        } else if (CONFIG_SVQ3_DECODER)
                            ff_svq3_add_idct_c(ptr, sl->mb + i * 16 + p * 256, linesize, qscale, 0);
                    }
                }
            }
        }
    } else {
        h->hpc.pred16x16[sl->intra16x16_pred_mode](dest_y, linesize);
        if (is_h264) {
            if (sl->non_zero_count_cache[scan8[LUMA_DC_BLOCK_INDEX + p]]) {
                if (!transform_bypass)
                    h->h264dsp.h264_luma_dc_dequant_idct(sl->mb + (p * 256 << pixel_shift),
                                                         sl->mb_luma_dc[p],
                                                         h->dequant4_coeff[p][qscale][0]);
                else {
                    static const uint8_t dc_mapping[16] = {
                         0 * 16,  1 * 16,  4 * 16,  5 * 16,
                         2 * 16,  3 * 16,  6 * 16,  7 * 16,
                         8 * 16,  9 * 16, 12 * 16, 13 * 16,
                        10 * 16, 11 * 16, 14 * 16, 15 * 16
                    };
                    for (i = 0; i < 16; i++)
                        dctcoef_set(sl->mb + (p * 256 << pixel_shift),
                                    pixel_shift, dc_mapping[i],
                                    dctcoef_get(sl->mb_luma_dc[p],
                                                pixel_shift, i));
                }
            }
        } else if (CONFIG_SVQ3_DECODER)
            ff_svq3_luma_dc_dequant_idct_c(sl->mb + p * 256,
                                           sl->mb_luma_dc[p], qscale);
    }
}

static av_always_inline void hl_decode_mb_idct_luma(const H264Context *h, H264SliceContext *sl,
                                                    int mb_type,
                                                    int is_h264, int simple,
                                                    int transform_bypass,
                                                    int pixel_shift,
                                                    const int *block_offset,
                                                    int linesize,
                                                    uint8_t *dest_y, int p)
{
    void (*idct_add)(uint8_t *dst, int16_t *block, int stride);
    int i;
    block_offset += 16 * p;
    if (!IS_INTRA4x4(mb_type)) {
        if (is_h264) {
            if (IS_INTRA16x16(mb_type)) {
                if (transform_bypass) {
                    if (h->sps.profile_idc == 244 &&
                        (sl->intra16x16_pred_mode == VERT_PRED8x8 ||
                         sl->intra16x16_pred_mode == HOR_PRED8x8)) {
                        h->hpc.pred16x16_add[sl->intra16x16_pred_mode](dest_y, block_offset,
                                                                      sl->mb + (p * 256 << pixel_shift),
                                                                      linesize);
                    } else {
                        for (i = 0; i < 16; i++)
                            if (sl->non_zero_count_cache[scan8[i + p * 16]] ||
                                dctcoef_get(sl->mb, pixel_shift, i * 16 + p * 256))
                                h->h264dsp.h264_add_pixels4_clear(dest_y + block_offset[i],
                                                                  sl->mb + (i * 16 + p * 256 << pixel_shift),
                                                                  linesize);
                    }
                } else {
                    h->h264dsp.h264_idct_add16intra(dest_y, block_offset,
                                                    sl->mb + (p * 256 << pixel_shift),
                                                    linesize,
                                                    sl->non_zero_count_cache + p * 5 * 8);
                }
            } else if (sl->cbp & 15) {
                if (transform_bypass) {
                    const int di = IS_8x8DCT(mb_type) ? 4 : 1;
                    idct_add = IS_8x8DCT(mb_type) ? h->h264dsp.h264_add_pixels8_clear
                                                  : h->h264dsp.h264_add_pixels4_clear;
                    for (i = 0; i < 16; i += di)
                        if (sl->non_zero_count_cache[scan8[i + p * 16]])
                            idct_add(dest_y + block_offset[i],
                                     sl->mb + (i * 16 + p * 256 << pixel_shift),
                                     linesize);
                } else {
                    if (IS_8x8DCT(mb_type))
                        h->h264dsp.h264_idct8_add4(dest_y, block_offset,
                                                   sl->mb + (p * 256 << pixel_shift),
                                                   linesize,
                                                   sl->non_zero_count_cache + p * 5 * 8);
                    else
                        h->h264dsp.h264_idct_add16(dest_y, block_offset,
                                                   sl->mb + (p * 256 << pixel_shift),
                                                   linesize,
                                                   sl->non_zero_count_cache + p * 5 * 8);
                }
            }
        } else if (CONFIG_SVQ3_DECODER) {
            for (i = 0; i < 16; i++)
                if (sl->non_zero_count_cache[scan8[i + p * 16]] || sl->mb[i * 16 + p * 256]) {
                    // FIXME benchmark weird rule, & below
                    uint8_t *const ptr = dest_y + block_offset[i];
                    ff_svq3_add_idct_c(ptr, sl->mb + i * 16 + p * 256, linesize,
                                       sl->qscale, IS_INTRA(mb_type) ? 1 : 0);
                }
        }
    }
}

#define BITS   8
#define SIMPLE 1
#include "h264_mb_template.c"

#undef  BITS
#define BITS   16
#include "h264_mb_template.c"

#undef  SIMPLE
#define SIMPLE 0
#include "h264_mb_template.c"

void ff_h264_hl_decode_mb(const H264Context *h, H264SliceContext *sl)
{
    const int mb_xy   = sl->mb_xy;
    const int mb_type = h->cur_pic.mb_type[mb_xy];
    int is_complex    = CONFIG_SMALL || sl->is_complex ||
                        IS_INTRA_PCM(mb_type) || sl->qscale == 0;

    if (CHROMA444(h)) {
        if (is_complex || h->pixel_shift)
            hl_decode_mb_444_complex(h, sl);
        else
            hl_decode_mb_444_simple_8(h, sl);
    } else if (is_complex) {
        hl_decode_mb_complex(h, sl);
    } else if (h->pixel_shift) {
        hl_decode_mb_simple_16(h, sl);
    } else
        hl_decode_mb_simple_8(h, sl);
}<|MERGE_RESOLUTION|>--- conflicted
+++ resolved
@@ -498,13 +498,7 @@
             h->vdsp.prefetch(src[1] + off, sl->linesize, 4);
             h->vdsp.prefetch(src[2] + off, sl->linesize, 4);
         } else {
-<<<<<<< HEAD
-            off= ((mx>>1)+64) * (1<<pixel_shift) + ((my>>1) + (sl->mb_x&7))*h->uvlinesize;
-=======
-            off = ((mx >> 1) << pixel_shift) +
-                  ((my >> 1) + (sl->mb_x & 7)) * sl->uvlinesize +
-                  (64 << pixel_shift);
->>>>>>> c28ed1d7
+            off= ((mx>>1)+64) * (1<<pixel_shift) + ((my>>1) + (sl->mb_x&7))*sl->uvlinesize;
             h->vdsp.prefetch(src[1] + off, src[2] - src[1], 2);
         }
     }
