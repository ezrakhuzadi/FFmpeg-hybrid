--- conflicted
+++ resolved
@@ -19,14 +19,11 @@
  * Foundation, Inc., 51 Franklin Street, Fifth Floor, Boston, MA 02110-1301 USA
  */
 
+#include "libavutil/avassert.h"
 #include "libavutil/channel_layout.h"
 #include "avcodec.h"
 #include "bytestream.h"
-<<<<<<< HEAD
-#include "libavutil/avassert.h"
-=======
 #include "internal.h"
->>>>>>> 594d4d5d
 
 enum BMVFlags{
     BMV_NOP = 0,
