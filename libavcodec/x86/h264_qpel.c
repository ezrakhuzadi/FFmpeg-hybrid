--- conflicted
+++ resolved
@@ -535,19 +535,6 @@
     int high_bit_depth = bit_depth > 8;
     int mm_flags = av_get_cpu_flags();
 
-<<<<<<< HEAD
-#if HAVE_MMXEXT_EXTERNAL
-    if (!(mm_flags & AV_CPU_FLAG_MMXEXT))
-        return;
-    if (!high_bit_depth) {
-        SET_QPEL_FUNCS(put_h264_qpel, 0, 16, mmxext, );
-        SET_QPEL_FUNCS(put_h264_qpel, 1,  8, mmxext, );
-        SET_QPEL_FUNCS(put_h264_qpel, 2,  4, mmxext, );
-        SET_QPEL_FUNCS(avg_h264_qpel, 0, 16, mmxext, );
-        SET_QPEL_FUNCS(avg_h264_qpel, 1,  8, mmxext, );
-        SET_QPEL_FUNCS(avg_h264_qpel, 2,  4, mmxext, );
-    } else if (bit_depth == 10) {
-=======
     if (EXTERNAL_MMXEXT(mm_flags)) {
         if (!high_bit_depth) {
             SET_QPEL_FUNCS(put_h264_qpel, 0, 16, mmxext, );
@@ -557,41 +544,15 @@
             SET_QPEL_FUNCS(avg_h264_qpel, 1,  8, mmxext, );
             SET_QPEL_FUNCS(avg_h264_qpel, 2,  4, mmxext, );
         } else if (bit_depth == 10) {
->>>>>>> 2c10e2a2
 #if !ARCH_X86_64
             SET_QPEL_FUNCS(avg_h264_qpel, 0, 16, 10_mmxext, ff_);
             SET_QPEL_FUNCS(put_h264_qpel, 0, 16, 10_mmxext, ff_);
             SET_QPEL_FUNCS(put_h264_qpel, 1,  8, 10_mmxext, ff_);
             SET_QPEL_FUNCS(avg_h264_qpel, 1,  8, 10_mmxext, ff_);
 #endif
-<<<<<<< HEAD
-
-#if HAVE_SSE2_EXTERNAL
-    if (!(mm_flags & AV_CPU_FLAG_SSE2))
-        return;
-    if (!(mm_flags & AV_CPU_FLAG_SSE2SLOW) && !high_bit_depth) {
-        // these functions are slower than mmx on AMD, but faster on Intel
-        H264_QPEL_FUNCS(0, 0, sse2);
-    }
-
-    if (!high_bit_depth) {
-        H264_QPEL_FUNCS(0, 1, sse2);
-        H264_QPEL_FUNCS(0, 2, sse2);
-        H264_QPEL_FUNCS(0, 3, sse2);
-        H264_QPEL_FUNCS(1, 1, sse2);
-        H264_QPEL_FUNCS(1, 2, sse2);
-        H264_QPEL_FUNCS(1, 3, sse2);
-        H264_QPEL_FUNCS(2, 1, sse2);
-        H264_QPEL_FUNCS(2, 2, sse2);
-        H264_QPEL_FUNCS(2, 3, sse2);
-        H264_QPEL_FUNCS(3, 1, sse2);
-        H264_QPEL_FUNCS(3, 2, sse2);
-        H264_QPEL_FUNCS(3, 3, sse2);
-=======
             SET_QPEL_FUNCS(put_h264_qpel, 2, 4,  10_mmxext, ff_);
             SET_QPEL_FUNCS(avg_h264_qpel, 2, 4,  10_mmxext, ff_);
         }
->>>>>>> 2c10e2a2
     }
 
     if (EXTERNAL_SSE2(mm_flags)) {
@@ -626,24 +587,6 @@
         }
     }
 
-<<<<<<< HEAD
-#if HAVE_SSSE3_EXTERNAL
-    if (!(mm_flags & AV_CPU_FLAG_SSSE3))
-        return;
-    if (!high_bit_depth) {
-        H264_QPEL_FUNCS(1, 0, ssse3);
-        H264_QPEL_FUNCS(1, 1, ssse3);
-        H264_QPEL_FUNCS(1, 2, ssse3);
-        H264_QPEL_FUNCS(1, 3, ssse3);
-        H264_QPEL_FUNCS(2, 0, ssse3);
-        H264_QPEL_FUNCS(2, 1, ssse3);
-        H264_QPEL_FUNCS(2, 2, ssse3);
-        H264_QPEL_FUNCS(2, 3, ssse3);
-        H264_QPEL_FUNCS(3, 0, ssse3);
-        H264_QPEL_FUNCS(3, 1, ssse3);
-        H264_QPEL_FUNCS(3, 2, ssse3);
-        H264_QPEL_FUNCS(3, 3, ssse3);
-=======
     if (EXTERNAL_SSSE3(mm_flags)) {
         if (!high_bit_depth) {
             H264_QPEL_FUNCS(1, 0, ssse3);
@@ -665,7 +608,6 @@
             H264_QPEL_FUNCS_10(2, 0, ssse3_cache64);
             H264_QPEL_FUNCS_10(3, 0, ssse3_cache64);
         }
->>>>>>> 2c10e2a2
     }
 
     if (EXTERNAL_AVX(mm_flags)) {
