/*
 * MLP parser
 * Copyright (c) 2007 Ian Caulfield
 *
 * This file is part of FFmpeg.
 *
 * FFmpeg is free software; you can redistribute it and/or
 * modify it under the terms of the GNU Lesser General Public
 * License as published by the Free Software Foundation; either
 * version 2.1 of the License, or (at your option) any later version.
 *
 * FFmpeg is distributed in the hope that it will be useful,
 * but WITHOUT ANY WARRANTY; without even the implied warranty of
 * MERCHANTABILITY or FITNESS FOR A PARTICULAR PURPOSE.  See the GNU
 * Lesser General Public License for more details.
 *
 * You should have received a copy of the GNU Lesser General Public
 * License along with FFmpeg; if not, write to the Free Software
 * Foundation, Inc., 51 Franklin Street, Fifth Floor, Boston, MA 02110-1301 USA
 */

/**
 * @file
 * MLP parser
 */

#include <stdint.h>

#include "libavutil/channel_layout.h"
#include "libavutil/crc.h"
#include "libavutil/internal.h"
#include "get_bits.h"
#include "parser.h"
#include "mlp_parser.h"
#include "mlp.h"

static const uint8_t mlp_quants[16] = {
    16, 20, 24, 0, 0, 0, 0, 0,
     0,  0,  0, 0, 0, 0, 0, 0,
};

static const uint8_t mlp_channels[32] = {
    1, 2, 3, 4, 3, 4, 5, 3, 4, 5, 4, 5, 6, 4, 5, 4,
    5, 6, 5, 5, 6, 0, 0, 0, 0, 0, 0, 0, 0, 0, 0, 0,
};

const uint64_t ff_mlp_layout[32] = {
    AV_CH_LAYOUT_MONO,
    AV_CH_LAYOUT_STEREO,
    AV_CH_LAYOUT_2_1,
    AV_CH_LAYOUT_QUAD,
    AV_CH_LAYOUT_STEREO|AV_CH_LOW_FREQUENCY,
    AV_CH_LAYOUT_2_1|AV_CH_LOW_FREQUENCY,
    AV_CH_LAYOUT_QUAD|AV_CH_LOW_FREQUENCY,
    AV_CH_LAYOUT_SURROUND,
    AV_CH_LAYOUT_4POINT0,
    AV_CH_LAYOUT_5POINT0_BACK,
    AV_CH_LAYOUT_SURROUND|AV_CH_LOW_FREQUENCY,
    AV_CH_LAYOUT_4POINT0|AV_CH_LOW_FREQUENCY,
    AV_CH_LAYOUT_5POINT1_BACK,
    AV_CH_LAYOUT_4POINT0,
    AV_CH_LAYOUT_5POINT0_BACK,
    AV_CH_LAYOUT_SURROUND|AV_CH_LOW_FREQUENCY,
    AV_CH_LAYOUT_4POINT0|AV_CH_LOW_FREQUENCY,
    AV_CH_LAYOUT_5POINT1_BACK,
    AV_CH_LAYOUT_QUAD|AV_CH_LOW_FREQUENCY,
    AV_CH_LAYOUT_5POINT0_BACK,
    AV_CH_LAYOUT_5POINT1_BACK,
    0, 0, 0, 0, 0, 0, 0, 0, 0, 0, 0
};

static const uint8_t thd_chancount[13] = {
//  LR    C   LFE  LRs LRvh  LRc LRrs  Cs   Ts  LRsd  LRw  Cvh  LFE2
     2,   1,   1,   2,   2,   2,   2,   1,   1,   2,   2,   1,   1
};

static const uint64_t thd_layout[13] = {
    AV_CH_FRONT_LEFT|AV_CH_FRONT_RIGHT,                     // LR
    AV_CH_FRONT_CENTER,                                     // C
    AV_CH_LOW_FREQUENCY,                                    // LFE
    AV_CH_SIDE_LEFT|AV_CH_SIDE_RIGHT,                       // LRs
    AV_CH_TOP_FRONT_LEFT|AV_CH_TOP_FRONT_RIGHT,             // LRvh
    AV_CH_FRONT_LEFT_OF_CENTER|AV_CH_FRONT_RIGHT_OF_CENTER, // LRc
    AV_CH_BACK_LEFT|AV_CH_BACK_RIGHT,                       // LRrs
    AV_CH_BACK_CENTER,                                      // Cs
    AV_CH_TOP_CENTER,                                       // Ts
    AV_CH_SURROUND_DIRECT_LEFT|AV_CH_SURROUND_DIRECT_RIGHT, // LRsd
    AV_CH_WIDE_LEFT|AV_CH_WIDE_RIGHT,                       // LRw
    AV_CH_TOP_FRONT_CENTER,                                 // Cvh
    AV_CH_LOW_FREQUENCY_2,                                  // LFE2
};

static int mlp_samplerate(int in)
{
    if (in == 0xF)
        return 0;

    return (in & 8 ? 44100 : 48000) << (in & 7) ;
}

static int truehd_channels(int chanmap)
{
    int channels = 0, i;

    for (i = 0; i < 13; i++)
        channels += thd_chancount[i] * ((chanmap >> i) & 1);

    return channels;
}

uint64_t ff_truehd_layout(int chanmap)
{
    int i;
    uint64_t layout = 0;

    for (i = 0; i < 13; i++)
        layout |= thd_layout[i] * ((chanmap >> i) & 1);

    return layout;
}

int ff_mlp_channel_layout_subset(uint64_t channel_layout, uint64_t mask)
{
    return channel_layout && ((channel_layout & mask) == channel_layout);
}

static int mlp_get_major_sync_size(const uint8_t * buf, int bufsize)
{
    int has_extension, extensions = 0;
    int size = 28;
    if (bufsize < 28)
        return -1;

    if (AV_RB32(buf) == 0xf8726fba) {
        has_extension = buf[25] & 1;
        if (has_extension) {
            extensions = buf[26] >> 4;
            size += 2 + extensions * 2;
        }
    }
    return size;
}

/** Read a major sync info header - contains high level information about
 *  the stream - sample rate, channel arrangement etc. Most of this
 *  information is not actually necessary for decoding, only for playback.
 *  gb must be a freshly initialized GetBitContext with no bits read.
 */

int ff_mlp_read_major_sync(void *log, MLPHeaderInfo *mh, GetBitContext *gb)
{
    int ratebits, channel_arrangement, header_size;
    uint16_t checksum;

    av_assert1(get_bits_count(gb) == 0);

    header_size = mlp_get_major_sync_size(gb->buffer, gb->size_in_bits >> 3);
    if (header_size < 0 || gb->size_in_bits < header_size << 3) {
        av_log(log, AV_LOG_ERROR, "packet too short, unable to read major sync\n");
        return -1;
    }

    checksum = ff_mlp_checksum16(gb->buffer, header_size - 2);
    if (checksum != AV_RL16(gb->buffer+header_size-2)) {
        av_log(log, AV_LOG_ERROR, "major sync info header checksum error\n");
        return AVERROR_INVALIDDATA;
    }

    if (get_bits_long(gb, 24) != 0xf8726f) /* Sync words */
        return AVERROR_INVALIDDATA;

    mh->stream_type = get_bits(gb, 8);
    mh->header_size = header_size;

    if (mh->stream_type == 0xbb) {
        mh->group1_bits = mlp_quants[get_bits(gb, 4)];
        mh->group2_bits = mlp_quants[get_bits(gb, 4)];

        ratebits = get_bits(gb, 4);
        mh->group1_samplerate = mlp_samplerate(ratebits);
        mh->group2_samplerate = mlp_samplerate(get_bits(gb, 4));

        skip_bits(gb, 11);

        mh->channel_arrangement=
        channel_arrangement    = get_bits(gb, 5);
        mh->channels_mlp       = mlp_channels[channel_arrangement];
        mh->channel_layout_mlp = ff_mlp_layout[channel_arrangement];
    } else if (mh->stream_type == 0xba) {
        mh->group1_bits = 24; // TODO: Is this information actually conveyed anywhere?
        mh->group2_bits = 0;

        ratebits = get_bits(gb, 4);
        mh->group1_samplerate = mlp_samplerate(ratebits);
        mh->group2_samplerate = 0;

        skip_bits(gb, 4);

        mh->channel_modifier_thd_stream0 = get_bits(gb, 2);
        mh->channel_modifier_thd_stream1 = get_bits(gb, 2);

        mh->channel_arrangement=
        channel_arrangement            = get_bits(gb, 5);
        mh->channels_thd_stream1       = truehd_channels(channel_arrangement);
        mh->channel_layout_thd_stream1 = ff_truehd_layout(channel_arrangement);

        mh->channel_modifier_thd_stream2 = get_bits(gb, 2);

        channel_arrangement            = get_bits(gb, 13);
        mh->channels_thd_stream2       = truehd_channels(channel_arrangement);
        mh->channel_layout_thd_stream2 = ff_truehd_layout(channel_arrangement);
    } else
        return AVERROR_INVALIDDATA;

    mh->access_unit_size = 40 << (ratebits & 7);
    mh->access_unit_size_pow2 = 64 << (ratebits & 7);

    skip_bits_long(gb, 48);

    mh->is_vbr = get_bits1(gb);

    mh->peak_bitrate = (get_bits(gb, 15) * mh->group1_samplerate + 8) >> 4;

    mh->num_substreams = get_bits(gb, 4);

    skip_bits_long(gb, 4 + (header_size - 17) * 8);

    return 0;
}

typedef struct MLPParseContext
{
    ParseContext pc;

    int bytes_left;

    int in_sync;

    int num_substreams;
} MLPParseContext;

static av_cold int mlp_init(AVCodecParserContext *s)
{
    ff_mlp_init_crc();
    return 0;
}

static int mlp_parse(AVCodecParserContext *s,
                     AVCodecContext *avctx,
                     const uint8_t **poutbuf, int *poutbuf_size,
                     const uint8_t *buf, int buf_size)
{
    MLPParseContext *mp = s->priv_data;
    int sync_present;
    uint8_t parity_bits;
    int next;
    int ret;
    int i, p = 0;

    *poutbuf_size = 0;
    if (buf_size == 0)
        return 0;

    if (!mp->in_sync) {
        // Not in sync - find a major sync header

        for (i = 0; i < buf_size; i++) {
            mp->pc.state = (mp->pc.state << 8) | buf[i];
            if ((mp->pc.state & 0xfffffffe) == 0xf8726fba &&
                // ignore if we do not have the data for the start of header
                mp->pc.index + i >= 7) {
                mp->in_sync = 1;
                mp->bytes_left = 0;
                break;
            }
        }

        if (!mp->in_sync) {
            if (ff_combine_frame(&mp->pc, END_NOT_FOUND, &buf, &buf_size) != -1)
                av_log(avctx, AV_LOG_WARNING, "ff_combine_frame failed\n");
            return buf_size;
        }

        if ((ret = ff_combine_frame(&mp->pc, i - 7, &buf, &buf_size)) < 0) {
            av_log(avctx, AV_LOG_WARNING, "ff_combine_frame failed\n");
            return ret;
        }

        return i - 7;
    }

    if (mp->bytes_left == 0) {
        // Find length of this packet

        /* Copy overread bytes from last frame into buffer. */
        for(; mp->pc.overread>0; mp->pc.overread--) {
            mp->pc.buffer[mp->pc.index++]= mp->pc.buffer[mp->pc.overread_index++];
        }

        if (mp->pc.index + buf_size < 2) {
            if (ff_combine_frame(&mp->pc, END_NOT_FOUND, &buf, &buf_size) != -1)
                av_log(avctx, AV_LOG_WARNING, "ff_combine_frame failed\n");
            return buf_size;
        }

        mp->bytes_left = ((mp->pc.index > 0 ? mp->pc.buffer[0] : buf[0]) << 8)
                       |  (mp->pc.index > 1 ? mp->pc.buffer[1] : buf[1-mp->pc.index]);
        mp->bytes_left = (mp->bytes_left & 0xfff) * 2;
        if (mp->bytes_left <= 0) { // prevent infinite loop
            goto lost_sync;
        }
        mp->bytes_left -= mp->pc.index;
    }

    next = (mp->bytes_left > buf_size) ? END_NOT_FOUND : mp->bytes_left;

    if (ff_combine_frame(&mp->pc, next, &buf, &buf_size) < 0) {
        mp->bytes_left -= buf_size;
        return buf_size;
    }

    mp->bytes_left = 0;

    sync_present = (AV_RB32(buf + 4) & 0xfffffffe) == 0xf8726fba;

    if (!sync_present) {
        /* The first nibble of a frame is a parity check of the 4-byte
         * access unit header and all the 2- or 4-byte substream headers. */
        // Only check when this isn't a sync frame - syncs have a checksum.

        parity_bits = 0;
        for (i = -1; i < mp->num_substreams; i++) {
            parity_bits ^= buf[p++];
            parity_bits ^= buf[p++];

            if (i < 0 || buf[p-2] & 0x80) {
                parity_bits ^= buf[p++];
                parity_bits ^= buf[p++];
            }
        }

        if ((((parity_bits >> 4) ^ parity_bits) & 0xF) != 0xF) {
            av_log(avctx, AV_LOG_INFO, "mlpparse: Parity check failed.\n");
            goto lost_sync;
        }
    } else {
        GetBitContext gb;
        MLPHeaderInfo mh;
        int stereo_requested = ff_mlp_channel_layout_subset(avctx->request_channel_layout,
                                                            AV_CH_LAYOUT_STEREO);

        init_get_bits(&gb, buf + 4, (buf_size - 4) << 3);
        if (ff_mlp_read_major_sync(avctx, &mh, &gb) < 0)
            goto lost_sync;

        avctx->bits_per_raw_sample = mh.group1_bits;
        if (avctx->bits_per_raw_sample > 16)
            avctx->sample_fmt = AV_SAMPLE_FMT_S32;
        else
            avctx->sample_fmt = AV_SAMPLE_FMT_S16;
        avctx->sample_rate = mh.group1_samplerate;
        s->duration = mh.access_unit_size;

        if(!avctx->channels || !avctx->channel_layout) {
        if (mh.stream_type == 0xbb) {
            /* MLP stream */
            if (stereo_requested && mh.num_substreams > 1) {
                avctx->channels       = 2;
                avctx->channel_layout = AV_CH_LAYOUT_STEREO;
            } else {
                avctx->channels       = mh.channels_mlp;
                avctx->channel_layout = mh.channel_layout_mlp;
            }
        } else { /* mh.stream_type == 0xba */
            /* TrueHD stream */
<<<<<<< HEAD
            if (avctx->request_channel_layout &&
                    (avctx->request_channel_layout & AV_CH_LAYOUT_STEREO) ==
                    avctx->request_channel_layout &&
                    mh.num_substreams > 1) {
=======
            if (stereo_requested && mh.num_substreams > 1) {
>>>>>>> 94c54d97
                avctx->channels       = 2;
                avctx->channel_layout = AV_CH_LAYOUT_STEREO;
            } else if (!mh.channels_thd_stream2 ||
                       ff_mlp_channel_layout_subset(avctx->request_channel_layout,
                                                    mh.channel_layout_thd_stream1)) {
                avctx->channels       = mh.channels_thd_stream1;
                avctx->channel_layout = mh.channel_layout_thd_stream1;
            } else {
                avctx->channels       = mh.channels_thd_stream2;
                avctx->channel_layout = mh.channel_layout_thd_stream2;
            }
        }
        }

        if (!mh.is_vbr) /* Stream is CBR */
            avctx->bit_rate = mh.peak_bitrate;

        mp->num_substreams = mh.num_substreams;
    }

    *poutbuf = buf;
    *poutbuf_size = buf_size;

    return next;

lost_sync:
    mp->in_sync = 0;
    return 1;
}

AVCodecParser ff_mlp_parser = {
    .codec_ids      = { AV_CODEC_ID_MLP, AV_CODEC_ID_TRUEHD },
    .priv_data_size = sizeof(MLPParseContext),
    .parser_init    = mlp_init,
    .parser_parse   = mlp_parse,
    .parser_close   = ff_parse_close,
};<|MERGE_RESOLUTION|>--- conflicted
+++ resolved
@@ -373,14 +373,7 @@
             }
         } else { /* mh.stream_type == 0xba */
             /* TrueHD stream */
-<<<<<<< HEAD
-            if (avctx->request_channel_layout &&
-                    (avctx->request_channel_layout & AV_CH_LAYOUT_STEREO) ==
-                    avctx->request_channel_layout &&
-                    mh.num_substreams > 1) {
-=======
             if (stereo_requested && mh.num_substreams > 1) {
->>>>>>> 94c54d97
                 avctx->channels       = 2;
                 avctx->channel_layout = AV_CH_LAYOUT_STEREO;
             } else if (!mh.channels_thd_stream2 ||
