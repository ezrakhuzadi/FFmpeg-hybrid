/*
 * HEVC video Decoder
 *
 * Copyright (C) 2012 - 2013 Guillaume Martres
 * Copyright (C) 2012 - 2013 Mickael Raulet
 * Copyright (C) 2012 - 2013 Gildas Cocherel
 * Copyright (C) 2012 - 2013 Wassim Hamidouche
 *
 * This file is part of FFmpeg.
 *
 * FFmpeg is free software; you can redistribute it and/or
 * modify it under the terms of the GNU Lesser General Public
 * License as published by the Free Software Foundation; either
 * version 2.1 of the License, or (at your option) any later version.
 *
 * FFmpeg is distributed in the hope that it will be useful,
 * but WITHOUT ANY WARRANTY; without even the implied warranty of
 * MERCHANTABILITY or FITNESS FOR A PARTICULAR PURPOSE.  See the GNU
 * Lesser General Public License for more details.
 *
 * You should have received a copy of the GNU Lesser General Public
 * License along with FFmpeg; if not, write to the Free Software
 * Foundation, Inc., 51 Franklin Street, Fifth Floor, Boston, MA 02110-1301 USA
 */

#include "libavutil/atomic.h"
#include "libavutil/attributes.h"
#include "libavutil/common.h"
#include "libavutil/display.h"
#include "libavutil/internal.h"
#include "libavutil/md5.h"
#include "libavutil/opt.h"
#include "libavutil/pixdesc.h"
#include "libavutil/stereo3d.h"

#include "bswapdsp.h"
#include "bytestream.h"
#include "cabac_functions.h"
#include "golomb.h"
#include "hevc.h"

const uint8_t ff_hevc_pel_weight[65] = { [2] = 0, [4] = 1, [6] = 2, [8] = 3, [12] = 4, [16] = 5, [24] = 6, [32] = 7, [48] = 8, [64] = 9 };

/**
 * NOTE: Each function hls_foo correspond to the function foo in the
 * specification (HLS stands for High Level Syntax).
 */

/**
 * Section 5.7
 */

/* free everything allocated  by pic_arrays_init() */
static void pic_arrays_free(HEVCContext *s)
{
    av_freep(&s->sao);
    av_freep(&s->deblock);

    av_freep(&s->skip_flag);
    av_freep(&s->tab_ct_depth);

    av_freep(&s->tab_ipm);
    av_freep(&s->cbf_luma);
    av_freep(&s->is_pcm);

    av_freep(&s->qp_y_tab);
    av_freep(&s->tab_slice_address);
    av_freep(&s->filter_slice_edges);

    av_freep(&s->horizontal_bs);
    av_freep(&s->vertical_bs);

    av_freep(&s->sh.entry_point_offset);
    av_freep(&s->sh.size);
    av_freep(&s->sh.offset);

    av_buffer_pool_uninit(&s->tab_mvf_pool);
    av_buffer_pool_uninit(&s->rpl_tab_pool);
}

/* allocate arrays that depend on frame dimensions */
static int pic_arrays_init(HEVCContext *s, const HEVCSPS *sps)
{
    int log2_min_cb_size = sps->log2_min_cb_size;
    int width            = sps->width;
    int height           = sps->height;
    int pic_size_in_ctb  = ((width  >> log2_min_cb_size) + 1) *
                           ((height >> log2_min_cb_size) + 1);
    int ctb_count        = sps->ctb_width * sps->ctb_height;
    int min_pu_size      = sps->min_pu_width * sps->min_pu_height;

    s->bs_width  = (width  >> 2) + 1;
    s->bs_height = (height >> 2) + 1;

    s->sao           = av_mallocz_array(ctb_count, sizeof(*s->sao));
    s->deblock       = av_mallocz_array(ctb_count, sizeof(*s->deblock));
    if (!s->sao || !s->deblock)
        goto fail;

    s->skip_flag    = av_malloc_array(sps->min_cb_height, sps->min_cb_width);
    s->tab_ct_depth = av_malloc_array(sps->min_cb_height, sps->min_cb_width);
    if (!s->skip_flag || !s->tab_ct_depth)
        goto fail;

    s->cbf_luma = av_malloc_array(sps->min_tb_width, sps->min_tb_height);
    s->tab_ipm  = av_mallocz(min_pu_size);
    s->is_pcm   = av_malloc_array(sps->min_pu_width + 1, sps->min_pu_height + 1);
    if (!s->tab_ipm || !s->cbf_luma || !s->is_pcm)
        goto fail;

    s->filter_slice_edges = av_mallocz(ctb_count);
    s->tab_slice_address  = av_malloc_array(pic_size_in_ctb,
                                      sizeof(*s->tab_slice_address));
    s->qp_y_tab           = av_malloc_array(pic_size_in_ctb,
                                      sizeof(*s->qp_y_tab));
    if (!s->qp_y_tab || !s->filter_slice_edges || !s->tab_slice_address)
        goto fail;

    s->horizontal_bs = av_mallocz_array(s->bs_width, s->bs_height);
    s->vertical_bs   = av_mallocz_array(s->bs_width, s->bs_height);
    if (!s->horizontal_bs || !s->vertical_bs)
        goto fail;

    s->tab_mvf_pool = av_buffer_pool_init(min_pu_size * sizeof(MvField),
                                          av_buffer_allocz);
    s->rpl_tab_pool = av_buffer_pool_init(ctb_count * sizeof(RefPicListTab),
                                          av_buffer_allocz);
    if (!s->tab_mvf_pool || !s->rpl_tab_pool)
        goto fail;

    return 0;

fail:
    pic_arrays_free(s);
    return AVERROR(ENOMEM);
}

static void pred_weight_table(HEVCContext *s, GetBitContext *gb)
{
    int i = 0;
    int j = 0;
    uint8_t luma_weight_l0_flag[16];
    uint8_t chroma_weight_l0_flag[16];
    uint8_t luma_weight_l1_flag[16];
    uint8_t chroma_weight_l1_flag[16];
    int luma_log2_weight_denom;

    luma_log2_weight_denom = get_ue_golomb_long(gb);
    if (luma_log2_weight_denom < 0 || luma_log2_weight_denom > 7)
        av_log(s->avctx, AV_LOG_ERROR, "luma_log2_weight_denom %d is invalid\n", luma_log2_weight_denom);
    s->sh.luma_log2_weight_denom = av_clip_uintp2(luma_log2_weight_denom, 3);
    if (s->ps.sps->chroma_format_idc != 0) {
        int delta = get_se_golomb(gb);
        s->sh.chroma_log2_weight_denom = av_clip_uintp2(s->sh.luma_log2_weight_denom + delta, 3);
    }

    for (i = 0; i < s->sh.nb_refs[L0]; i++) {
        luma_weight_l0_flag[i] = get_bits1(gb);
        if (!luma_weight_l0_flag[i]) {
            s->sh.luma_weight_l0[i] = 1 << s->sh.luma_log2_weight_denom;
            s->sh.luma_offset_l0[i] = 0;
        }
    }
    if (s->ps.sps->chroma_format_idc != 0) {
        for (i = 0; i < s->sh.nb_refs[L0]; i++)
            chroma_weight_l0_flag[i] = get_bits1(gb);
    } else {
        for (i = 0; i < s->sh.nb_refs[L0]; i++)
            chroma_weight_l0_flag[i] = 0;
    }
    for (i = 0; i < s->sh.nb_refs[L0]; i++) {
        if (luma_weight_l0_flag[i]) {
            int delta_luma_weight_l0 = get_se_golomb(gb);
            s->sh.luma_weight_l0[i] = (1 << s->sh.luma_log2_weight_denom) + delta_luma_weight_l0;
            s->sh.luma_offset_l0[i] = get_se_golomb(gb);
        }
        if (chroma_weight_l0_flag[i]) {
            for (j = 0; j < 2; j++) {
                int delta_chroma_weight_l0 = get_se_golomb(gb);
                int delta_chroma_offset_l0 = get_se_golomb(gb);
                s->sh.chroma_weight_l0[i][j] = (1 << s->sh.chroma_log2_weight_denom) + delta_chroma_weight_l0;
                s->sh.chroma_offset_l0[i][j] = av_clip((delta_chroma_offset_l0 - ((128 * s->sh.chroma_weight_l0[i][j])
                                                                                    >> s->sh.chroma_log2_weight_denom) + 128), -128, 127);
            }
        } else {
            s->sh.chroma_weight_l0[i][0] = 1 << s->sh.chroma_log2_weight_denom;
            s->sh.chroma_offset_l0[i][0] = 0;
            s->sh.chroma_weight_l0[i][1] = 1 << s->sh.chroma_log2_weight_denom;
            s->sh.chroma_offset_l0[i][1] = 0;
        }
    }
    if (s->sh.slice_type == B_SLICE) {
        for (i = 0; i < s->sh.nb_refs[L1]; i++) {
            luma_weight_l1_flag[i] = get_bits1(gb);
            if (!luma_weight_l1_flag[i]) {
                s->sh.luma_weight_l1[i] = 1 << s->sh.luma_log2_weight_denom;
                s->sh.luma_offset_l1[i] = 0;
            }
        }
        if (s->ps.sps->chroma_format_idc != 0) {
            for (i = 0; i < s->sh.nb_refs[L1]; i++)
                chroma_weight_l1_flag[i] = get_bits1(gb);
        } else {
            for (i = 0; i < s->sh.nb_refs[L1]; i++)
                chroma_weight_l1_flag[i] = 0;
        }
        for (i = 0; i < s->sh.nb_refs[L1]; i++) {
            if (luma_weight_l1_flag[i]) {
                int delta_luma_weight_l1 = get_se_golomb(gb);
                s->sh.luma_weight_l1[i] = (1 << s->sh.luma_log2_weight_denom) + delta_luma_weight_l1;
                s->sh.luma_offset_l1[i] = get_se_golomb(gb);
            }
            if (chroma_weight_l1_flag[i]) {
                for (j = 0; j < 2; j++) {
                    int delta_chroma_weight_l1 = get_se_golomb(gb);
                    int delta_chroma_offset_l1 = get_se_golomb(gb);
                    s->sh.chroma_weight_l1[i][j] = (1 << s->sh.chroma_log2_weight_denom) + delta_chroma_weight_l1;
                    s->sh.chroma_offset_l1[i][j] = av_clip((delta_chroma_offset_l1 - ((128 * s->sh.chroma_weight_l1[i][j])
                                                                                        >> s->sh.chroma_log2_weight_denom) + 128), -128, 127);
                }
            } else {
                s->sh.chroma_weight_l1[i][0] = 1 << s->sh.chroma_log2_weight_denom;
                s->sh.chroma_offset_l1[i][0] = 0;
                s->sh.chroma_weight_l1[i][1] = 1 << s->sh.chroma_log2_weight_denom;
                s->sh.chroma_offset_l1[i][1] = 0;
            }
        }
    }
}

static int decode_lt_rps(HEVCContext *s, LongTermRPS *rps, GetBitContext *gb)
{
    const HEVCSPS *sps = s->ps.sps;
    int max_poc_lsb    = 1 << sps->log2_max_poc_lsb;
    int prev_delta_msb = 0;
    unsigned int nb_sps = 0, nb_sh;
    int i;

    rps->nb_refs = 0;
    if (!sps->long_term_ref_pics_present_flag)
        return 0;

    if (sps->num_long_term_ref_pics_sps > 0)
        nb_sps = get_ue_golomb_long(gb);
    nb_sh = get_ue_golomb_long(gb);

    if (nb_sh + (uint64_t)nb_sps > FF_ARRAY_ELEMS(rps->poc))
        return AVERROR_INVALIDDATA;

    rps->nb_refs = nb_sh + nb_sps;

    for (i = 0; i < rps->nb_refs; i++) {
        uint8_t delta_poc_msb_present;

        if (i < nb_sps) {
            uint8_t lt_idx_sps = 0;

            if (sps->num_long_term_ref_pics_sps > 1)
                lt_idx_sps = get_bits(gb, av_ceil_log2(sps->num_long_term_ref_pics_sps));

            rps->poc[i]  = sps->lt_ref_pic_poc_lsb_sps[lt_idx_sps];
            rps->used[i] = sps->used_by_curr_pic_lt_sps_flag[lt_idx_sps];
        } else {
            rps->poc[i]  = get_bits(gb, sps->log2_max_poc_lsb);
            rps->used[i] = get_bits1(gb);
        }

        delta_poc_msb_present = get_bits1(gb);
        if (delta_poc_msb_present) {
            int delta = get_ue_golomb_long(gb);

            if (i && i != nb_sps)
                delta += prev_delta_msb;

            rps->poc[i] += s->poc - delta * max_poc_lsb - s->sh.pic_order_cnt_lsb;
            prev_delta_msb = delta;
        }
    }

    return 0;
}

static void export_stream_params(AVCodecContext *avctx,
                                 const HEVCContext *s, const HEVCSPS *sps)
{
    const HEVCVPS *vps = (const HEVCVPS*)s->ps.vps_list[sps->vps_id]->data;
    unsigned int num = 0, den = 0;

    avctx->pix_fmt             = sps->pix_fmt;
    avctx->coded_width         = sps->width;
    avctx->coded_height        = sps->height;
    avctx->width               = sps->output_width;
    avctx->height              = sps->output_height;
    avctx->has_b_frames        = sps->temporal_layer[sps->max_sub_layers - 1].num_reorder_pics;
    avctx->profile             = sps->ptl.general_ptl.profile_idc;
    avctx->level               = sps->ptl.general_ptl.level_idc;

    ff_set_sar(avctx, sps->vui.sar);

    if (sps->vui.video_signal_type_present_flag)
        avctx->color_range = sps->vui.video_full_range_flag ? AVCOL_RANGE_JPEG
                                                            : AVCOL_RANGE_MPEG;
    else
        avctx->color_range = AVCOL_RANGE_MPEG;

    if (sps->vui.colour_description_present_flag) {
        avctx->color_primaries = sps->vui.colour_primaries;
        avctx->color_trc       = sps->vui.transfer_characteristic;
        avctx->colorspace      = sps->vui.matrix_coeffs;
    } else {
        avctx->color_primaries = AVCOL_PRI_UNSPECIFIED;
        avctx->color_trc       = AVCOL_TRC_UNSPECIFIED;
        avctx->colorspace      = AVCOL_SPC_UNSPECIFIED;
    }

    if (vps->vps_timing_info_present_flag) {
        num = vps->vps_num_units_in_tick;
        den = vps->vps_time_scale;
    } else if (sps->vui.vui_timing_info_present_flag) {
        num = sps->vui.vui_num_units_in_tick;
        den = sps->vui.vui_time_scale;
    }

    if (num != 0 && den != 0)
        av_reduce(&avctx->framerate.den, &avctx->framerate.num,
                  num, den, 1 << 30);
}

static int set_sps(HEVCContext *s, const HEVCSPS *sps, enum AVPixelFormat pix_fmt)
{
    #define HWACCEL_MAX (CONFIG_HEVC_DXVA2_HWACCEL + CONFIG_HEVC_D3D11VA_HWACCEL + CONFIG_HEVC_VDPAU_HWACCEL)
    enum AVPixelFormat pix_fmts[HWACCEL_MAX + 2], *fmt = pix_fmts;
    int ret, i;

    export_stream_params(s->avctx, s, sps);

    pic_arrays_free(s);
    ret = pic_arrays_init(s, sps);
    if (ret < 0)
        goto fail;

    if (sps->pix_fmt == AV_PIX_FMT_YUV420P || sps->pix_fmt == AV_PIX_FMT_YUVJ420P) {
#if CONFIG_HEVC_DXVA2_HWACCEL
        *fmt++ = AV_PIX_FMT_DXVA2_VLD;
#endif
#if CONFIG_HEVC_D3D11VA_HWACCEL
        *fmt++ = AV_PIX_FMT_D3D11VA_VLD;
#endif
#if CONFIG_HEVC_VDPAU_HWACCEL
        *fmt++ = AV_PIX_FMT_VDPAU;
#endif
    }

    if (pix_fmt == AV_PIX_FMT_NONE) {
        *fmt++ = sps->pix_fmt;
        *fmt = AV_PIX_FMT_NONE;

        ret = ff_thread_get_format(s->avctx, pix_fmts);
        if (ret < 0)
            goto fail;
        s->avctx->pix_fmt = ret;
    }
    else {
        s->avctx->pix_fmt = pix_fmt;
    }

    ff_hevc_pred_init(&s->hpc,     sps->bit_depth);
    ff_hevc_dsp_init (&s->hevcdsp, sps->bit_depth);
    ff_videodsp_init (&s->vdsp,    sps->bit_depth);

    for (i = 0; i < 3; i++) {
        av_freep(&s->sao_pixel_buffer_h[i]);
        av_freep(&s->sao_pixel_buffer_v[i]);
    }

    if (sps->sao_enabled && !s->avctx->hwaccel) {
        int c_count = (sps->chroma_format_idc != 0) ? 3 : 1;
        int c_idx;

        for(c_idx = 0; c_idx < c_count; c_idx++) {
            int w = sps->width >> sps->hshift[c_idx];
            int h = sps->height >> sps->vshift[c_idx];
            s->sao_pixel_buffer_h[c_idx] =
                av_malloc((w * 2 * sps->ctb_height) <<
                          sps->pixel_shift);
            s->sao_pixel_buffer_v[c_idx] =
                av_malloc((h * 2 * sps->ctb_width) <<
                          sps->pixel_shift);
        }
    }

    s->ps.sps = sps;
    s->ps.vps = (HEVCVPS*) s->ps.vps_list[s->ps.sps->vps_id]->data;

    return 0;

fail:
    pic_arrays_free(s);
    s->ps.sps = NULL;
    return ret;
}

static int hls_slice_header(HEVCContext *s)
{
    GetBitContext *gb = &s->HEVClc->gb;
    SliceHeader *sh   = &s->sh;
    int i, ret;

    // Coded parameters
    sh->first_slice_in_pic_flag = get_bits1(gb);
    if ((IS_IDR(s) || IS_BLA(s)) && sh->first_slice_in_pic_flag) {
        s->seq_decode = (s->seq_decode + 1) & 0xff;
        s->max_ra     = INT_MAX;
        if (IS_IDR(s))
            ff_hevc_clear_refs(s);
    }
    sh->no_output_of_prior_pics_flag = 0;
    if (IS_IRAP(s))
        sh->no_output_of_prior_pics_flag = get_bits1(gb);

    sh->pps_id = get_ue_golomb_long(gb);
    if (sh->pps_id >= MAX_PPS_COUNT || !s->ps.pps_list[sh->pps_id]) {
        av_log(s->avctx, AV_LOG_ERROR, "PPS id out of range: %d\n", sh->pps_id);
        return AVERROR_INVALIDDATA;
    }
    if (!sh->first_slice_in_pic_flag &&
        s->ps.pps != (HEVCPPS*)s->ps.pps_list[sh->pps_id]->data) {
        av_log(s->avctx, AV_LOG_ERROR, "PPS changed between slices.\n");
        return AVERROR_INVALIDDATA;
    }
    s->ps.pps = (HEVCPPS*)s->ps.pps_list[sh->pps_id]->data;
    if (s->nal_unit_type == NAL_CRA_NUT && s->last_eos == 1)
        sh->no_output_of_prior_pics_flag = 1;

    if (s->ps.sps != (HEVCSPS*)s->ps.sps_list[s->ps.pps->sps_id]->data) {
        const HEVCSPS* last_sps = s->ps.sps;
        s->ps.sps = (HEVCSPS*)s->ps.sps_list[s->ps.pps->sps_id]->data;
        if (last_sps && IS_IRAP(s) && s->nal_unit_type != NAL_CRA_NUT) {
            if (s->ps.sps->width !=  last_sps->width || s->ps.sps->height != last_sps->height ||
                s->ps.sps->temporal_layer[s->ps.sps->max_sub_layers - 1].max_dec_pic_buffering !=
                last_sps->temporal_layer[last_sps->max_sub_layers - 1].max_dec_pic_buffering)
                sh->no_output_of_prior_pics_flag = 0;
        }
        ff_hevc_clear_refs(s);
        ret = set_sps(s, s->ps.sps, AV_PIX_FMT_NONE);
        if (ret < 0)
            return ret;

        s->seq_decode = (s->seq_decode + 1) & 0xff;
        s->max_ra     = INT_MAX;
    }

    sh->dependent_slice_segment_flag = 0;
    if (!sh->first_slice_in_pic_flag) {
        int slice_address_length;

        if (s->ps.pps->dependent_slice_segments_enabled_flag)
            sh->dependent_slice_segment_flag = get_bits1(gb);

        slice_address_length = av_ceil_log2(s->ps.sps->ctb_width *
                                            s->ps.sps->ctb_height);
        sh->slice_segment_addr = slice_address_length ? get_bits(gb, slice_address_length) : 0;
        if (sh->slice_segment_addr >= s->ps.sps->ctb_width * s->ps.sps->ctb_height) {
            av_log(s->avctx, AV_LOG_ERROR,
                   "Invalid slice segment address: %u.\n",
                   sh->slice_segment_addr);
            return AVERROR_INVALIDDATA;
        }

        if (!sh->dependent_slice_segment_flag) {
            sh->slice_addr = sh->slice_segment_addr;
            s->slice_idx++;
        }
    } else {
        sh->slice_segment_addr = sh->slice_addr = 0;
        s->slice_idx           = 0;
        s->slice_initialized   = 0;
    }

    if (!sh->dependent_slice_segment_flag) {
        s->slice_initialized = 0;

        for (i = 0; i < s->ps.pps->num_extra_slice_header_bits; i++)
            skip_bits(gb, 1);  // slice_reserved_undetermined_flag[]

        sh->slice_type = get_ue_golomb_long(gb);
        if (!(sh->slice_type == I_SLICE ||
              sh->slice_type == P_SLICE ||
              sh->slice_type == B_SLICE)) {
            av_log(s->avctx, AV_LOG_ERROR, "Unknown slice type: %d.\n",
                   sh->slice_type);
            return AVERROR_INVALIDDATA;
        }
        if (IS_IRAP(s) && sh->slice_type != I_SLICE) {
            av_log(s->avctx, AV_LOG_ERROR, "Inter slices in an IRAP frame.\n");
            return AVERROR_INVALIDDATA;
        }

        // when flag is not present, picture is inferred to be output
        sh->pic_output_flag = 1;
        if (s->ps.pps->output_flag_present_flag)
            sh->pic_output_flag = get_bits1(gb);

        if (s->ps.sps->separate_colour_plane_flag)
            sh->colour_plane_id = get_bits(gb, 2);

        if (!IS_IDR(s)) {
            int poc, pos;

            sh->pic_order_cnt_lsb = get_bits(gb, s->ps.sps->log2_max_poc_lsb);
            poc = ff_hevc_compute_poc(s, sh->pic_order_cnt_lsb);
            if (!sh->first_slice_in_pic_flag && poc != s->poc) {
                av_log(s->avctx, AV_LOG_WARNING,
                       "Ignoring POC change between slices: %d -> %d\n", s->poc, poc);
                if (s->avctx->err_recognition & AV_EF_EXPLODE)
                    return AVERROR_INVALIDDATA;
                poc = s->poc;
            }
            s->poc = poc;

            sh->short_term_ref_pic_set_sps_flag = get_bits1(gb);
            pos = get_bits_left(gb);
            if (!sh->short_term_ref_pic_set_sps_flag) {
                ret = ff_hevc_decode_short_term_rps(gb, s->avctx, &sh->slice_rps, s->ps.sps, 1);
                if (ret < 0)
                    return ret;

                sh->short_term_rps = &sh->slice_rps;
            } else {
                int numbits, rps_idx;

                if (!s->ps.sps->nb_st_rps) {
                    av_log(s->avctx, AV_LOG_ERROR, "No ref lists in the SPS.\n");
                    return AVERROR_INVALIDDATA;
                }

                numbits = av_ceil_log2(s->ps.sps->nb_st_rps);
                rps_idx = numbits > 0 ? get_bits(gb, numbits) : 0;
                sh->short_term_rps = &s->ps.sps->st_rps[rps_idx];
            }
            sh->short_term_ref_pic_set_size = pos - get_bits_left(gb);

            pos = get_bits_left(gb);
            ret = decode_lt_rps(s, &sh->long_term_rps, gb);
            if (ret < 0) {
                av_log(s->avctx, AV_LOG_WARNING, "Invalid long term RPS.\n");
                if (s->avctx->err_recognition & AV_EF_EXPLODE)
                    return AVERROR_INVALIDDATA;
            }
            sh->long_term_ref_pic_set_size = pos - get_bits_left(gb);

            if (s->ps.sps->sps_temporal_mvp_enabled_flag)
                sh->slice_temporal_mvp_enabled_flag = get_bits1(gb);
            else
                sh->slice_temporal_mvp_enabled_flag = 0;
        } else {
            s->sh.short_term_rps = NULL;
            s->poc               = 0;
        }

        /* 8.3.1 */
        if (s->temporal_id == 0 &&
            s->nal_unit_type != NAL_TRAIL_N &&
            s->nal_unit_type != NAL_TSA_N   &&
            s->nal_unit_type != NAL_STSA_N  &&
            s->nal_unit_type != NAL_RADL_N  &&
            s->nal_unit_type != NAL_RADL_R  &&
            s->nal_unit_type != NAL_RASL_N  &&
            s->nal_unit_type != NAL_RASL_R)
            s->pocTid0 = s->poc;

        if (s->ps.sps->sao_enabled) {
            sh->slice_sample_adaptive_offset_flag[0] = get_bits1(gb);
            if (s->ps.sps->chroma_format_idc) {
                sh->slice_sample_adaptive_offset_flag[1] =
                sh->slice_sample_adaptive_offset_flag[2] = get_bits1(gb);
            }
        } else {
            sh->slice_sample_adaptive_offset_flag[0] = 0;
            sh->slice_sample_adaptive_offset_flag[1] = 0;
            sh->slice_sample_adaptive_offset_flag[2] = 0;
        }

        sh->nb_refs[L0] = sh->nb_refs[L1] = 0;
        if (sh->slice_type == P_SLICE || sh->slice_type == B_SLICE) {
            int nb_refs;

            sh->nb_refs[L0] = s->ps.pps->num_ref_idx_l0_default_active;
            if (sh->slice_type == B_SLICE)
                sh->nb_refs[L1] = s->ps.pps->num_ref_idx_l1_default_active;

            if (get_bits1(gb)) { // num_ref_idx_active_override_flag
                sh->nb_refs[L0] = get_ue_golomb_long(gb) + 1;
                if (sh->slice_type == B_SLICE)
                    sh->nb_refs[L1] = get_ue_golomb_long(gb) + 1;
            }
            if (sh->nb_refs[L0] > MAX_REFS || sh->nb_refs[L1] > MAX_REFS) {
                av_log(s->avctx, AV_LOG_ERROR, "Too many refs: %d/%d.\n",
                       sh->nb_refs[L0], sh->nb_refs[L1]);
                return AVERROR_INVALIDDATA;
            }

            sh->rpl_modification_flag[0] = 0;
            sh->rpl_modification_flag[1] = 0;
            nb_refs = ff_hevc_frame_nb_refs(s);
            if (!nb_refs) {
                av_log(s->avctx, AV_LOG_ERROR, "Zero refs for a frame with P or B slices.\n");
                return AVERROR_INVALIDDATA;
            }

            if (s->ps.pps->lists_modification_present_flag && nb_refs > 1) {
                sh->rpl_modification_flag[0] = get_bits1(gb);
                if (sh->rpl_modification_flag[0]) {
                    for (i = 0; i < sh->nb_refs[L0]; i++)
                        sh->list_entry_lx[0][i] = get_bits(gb, av_ceil_log2(nb_refs));
                }

                if (sh->slice_type == B_SLICE) {
                    sh->rpl_modification_flag[1] = get_bits1(gb);
                    if (sh->rpl_modification_flag[1] == 1)
                        for (i = 0; i < sh->nb_refs[L1]; i++)
                            sh->list_entry_lx[1][i] = get_bits(gb, av_ceil_log2(nb_refs));
                }
            }

            if (sh->slice_type == B_SLICE)
                sh->mvd_l1_zero_flag = get_bits1(gb);

            if (s->ps.pps->cabac_init_present_flag)
                sh->cabac_init_flag = get_bits1(gb);
            else
                sh->cabac_init_flag = 0;

            sh->collocated_ref_idx = 0;
            if (sh->slice_temporal_mvp_enabled_flag) {
                sh->collocated_list = L0;
                if (sh->slice_type == B_SLICE)
                    sh->collocated_list = !get_bits1(gb);

                if (sh->nb_refs[sh->collocated_list] > 1) {
                    sh->collocated_ref_idx = get_ue_golomb_long(gb);
                    if (sh->collocated_ref_idx >= sh->nb_refs[sh->collocated_list]) {
                        av_log(s->avctx, AV_LOG_ERROR,
                               "Invalid collocated_ref_idx: %d.\n",
                               sh->collocated_ref_idx);
                        return AVERROR_INVALIDDATA;
                    }
                }
            }

            if ((s->ps.pps->weighted_pred_flag   && sh->slice_type == P_SLICE) ||
                (s->ps.pps->weighted_bipred_flag && sh->slice_type == B_SLICE)) {
                pred_weight_table(s, gb);
            }

            sh->max_num_merge_cand = 5 - get_ue_golomb_long(gb);
            if (sh->max_num_merge_cand < 1 || sh->max_num_merge_cand > 5) {
                av_log(s->avctx, AV_LOG_ERROR,
                       "Invalid number of merging MVP candidates: %d.\n",
                       sh->max_num_merge_cand);
                return AVERROR_INVALIDDATA;
            }
        }

        sh->slice_qp_delta = get_se_golomb(gb);

        if (s->ps.pps->pic_slice_level_chroma_qp_offsets_present_flag) {
            sh->slice_cb_qp_offset = get_se_golomb(gb);
            sh->slice_cr_qp_offset = get_se_golomb(gb);
        } else {
            sh->slice_cb_qp_offset = 0;
            sh->slice_cr_qp_offset = 0;
        }

        if (s->ps.pps->chroma_qp_offset_list_enabled_flag)
            sh->cu_chroma_qp_offset_enabled_flag = get_bits1(gb);
        else
            sh->cu_chroma_qp_offset_enabled_flag = 0;

        if (s->ps.pps->deblocking_filter_control_present_flag) {
            int deblocking_filter_override_flag = 0;

            if (s->ps.pps->deblocking_filter_override_enabled_flag)
                deblocking_filter_override_flag = get_bits1(gb);

            if (deblocking_filter_override_flag) {
                sh->disable_deblocking_filter_flag = get_bits1(gb);
                if (!sh->disable_deblocking_filter_flag) {
                    sh->beta_offset = get_se_golomb(gb) * 2;
                    sh->tc_offset   = get_se_golomb(gb) * 2;
                }
            } else {
                sh->disable_deblocking_filter_flag = s->ps.pps->disable_dbf;
                sh->beta_offset                    = s->ps.pps->beta_offset;
                sh->tc_offset                      = s->ps.pps->tc_offset;
            }
        } else {
            sh->disable_deblocking_filter_flag = 0;
            sh->beta_offset                    = 0;
            sh->tc_offset                      = 0;
        }

        if (s->ps.pps->seq_loop_filter_across_slices_enabled_flag &&
            (sh->slice_sample_adaptive_offset_flag[0] ||
             sh->slice_sample_adaptive_offset_flag[1] ||
             !sh->disable_deblocking_filter_flag)) {
            sh->slice_loop_filter_across_slices_enabled_flag = get_bits1(gb);
        } else {
            sh->slice_loop_filter_across_slices_enabled_flag = s->ps.pps->seq_loop_filter_across_slices_enabled_flag;
        }
    } else if (!s->slice_initialized) {
        av_log(s->avctx, AV_LOG_ERROR, "Independent slice segment missing.\n");
        return AVERROR_INVALIDDATA;
    }

    sh->num_entry_point_offsets = 0;
    if (s->ps.pps->tiles_enabled_flag || s->ps.pps->entropy_coding_sync_enabled_flag) {
        unsigned num_entry_point_offsets = get_ue_golomb_long(gb);
        // It would be possible to bound this tighter but this here is simpler
        if (num_entry_point_offsets > get_bits_left(gb)) {
            av_log(s->avctx, AV_LOG_ERROR, "num_entry_point_offsets %d is invalid\n", num_entry_point_offsets);
            return AVERROR_INVALIDDATA;
        }

        sh->num_entry_point_offsets = num_entry_point_offsets;
        if (sh->num_entry_point_offsets > 0) {
            int offset_len = get_ue_golomb_long(gb) + 1;

            if (offset_len < 1 || offset_len > 32) {
                sh->num_entry_point_offsets = 0;
                av_log(s->avctx, AV_LOG_ERROR, "offset_len %d is invalid\n", offset_len);
                return AVERROR_INVALIDDATA;
            }

            av_freep(&sh->entry_point_offset);
            av_freep(&sh->offset);
            av_freep(&sh->size);
            sh->entry_point_offset = av_malloc_array(sh->num_entry_point_offsets, sizeof(int));
            sh->offset = av_malloc_array(sh->num_entry_point_offsets, sizeof(int));
            sh->size = av_malloc_array(sh->num_entry_point_offsets, sizeof(int));
            if (!sh->entry_point_offset || !sh->offset || !sh->size) {
                sh->num_entry_point_offsets = 0;
                av_log(s->avctx, AV_LOG_ERROR, "Failed to allocate memory\n");
                return AVERROR(ENOMEM);
            }
            for (i = 0; i < sh->num_entry_point_offsets; i++) {
                unsigned val = get_bits_long(gb, offset_len);
                sh->entry_point_offset[i] = val + 1; // +1; // +1 to get the size
            }
            if (s->threads_number > 1 && (s->ps.pps->num_tile_rows > 1 || s->ps.pps->num_tile_columns > 1)) {
                s->enable_parallel_tiles = 0; // TODO: you can enable tiles in parallel here
                s->threads_number = 1;
            } else
                s->enable_parallel_tiles = 0;
        } else
            s->enable_parallel_tiles = 0;
    }

    if (s->ps.pps->slice_header_extension_present_flag) {
        unsigned int length = get_ue_golomb_long(gb);
        if (length*8LL > get_bits_left(gb)) {
            av_log(s->avctx, AV_LOG_ERROR, "too many slice_header_extension_data_bytes\n");
            return AVERROR_INVALIDDATA;
        }
        for (i = 0; i < length; i++)
            skip_bits(gb, 8);  // slice_header_extension_data_byte
    }

    // Inferred parameters
    sh->slice_qp = 26U + s->ps.pps->pic_init_qp_minus26 + sh->slice_qp_delta;
    if (sh->slice_qp > 51 ||
        sh->slice_qp < -s->ps.sps->qp_bd_offset) {
        av_log(s->avctx, AV_LOG_ERROR,
               "The slice_qp %d is outside the valid range "
               "[%d, 51].\n",
               sh->slice_qp,
               -s->ps.sps->qp_bd_offset);
        return AVERROR_INVALIDDATA;
    }

    sh->slice_ctb_addr_rs = sh->slice_segment_addr;

    if (!s->sh.slice_ctb_addr_rs && s->sh.dependent_slice_segment_flag) {
        av_log(s->avctx, AV_LOG_ERROR, "Impossible slice segment.\n");
        return AVERROR_INVALIDDATA;
    }

    if (get_bits_left(gb) < 0) {
        av_log(s->avctx, AV_LOG_ERROR,
               "Overread slice header by %d bits\n", -get_bits_left(gb));
        return AVERROR_INVALIDDATA;
    }

    s->HEVClc->first_qp_group = !s->sh.dependent_slice_segment_flag;

    if (!s->ps.pps->cu_qp_delta_enabled_flag)
        s->HEVClc->qp_y = s->sh.slice_qp;

    s->slice_initialized = 1;
    s->HEVClc->tu.cu_qp_offset_cb = 0;
    s->HEVClc->tu.cu_qp_offset_cr = 0;

    return 0;
}

#define CTB(tab, x, y) ((tab)[(y) * s->ps.sps->ctb_width + (x)])

#define SET_SAO(elem, value)                            \
do {                                                    \
    if (!sao_merge_up_flag && !sao_merge_left_flag)     \
        sao->elem = value;                              \
    else if (sao_merge_left_flag)                       \
        sao->elem = CTB(s->sao, rx-1, ry).elem;         \
    else if (sao_merge_up_flag)                         \
        sao->elem = CTB(s->sao, rx, ry-1).elem;         \
    else                                                \
        sao->elem = 0;                                  \
} while (0)

static void hls_sao_param(HEVCContext *s, int rx, int ry)
{
    HEVCLocalContext *lc    = s->HEVClc;
    int sao_merge_left_flag = 0;
    int sao_merge_up_flag   = 0;
    SAOParams *sao          = &CTB(s->sao, rx, ry);
    int c_idx, i;

    if (s->sh.slice_sample_adaptive_offset_flag[0] ||
        s->sh.slice_sample_adaptive_offset_flag[1]) {
        if (rx > 0) {
            if (lc->ctb_left_flag)
                sao_merge_left_flag = ff_hevc_sao_merge_flag_decode(s);
        }
        if (ry > 0 && !sao_merge_left_flag) {
            if (lc->ctb_up_flag)
                sao_merge_up_flag = ff_hevc_sao_merge_flag_decode(s);
        }
    }

    for (c_idx = 0; c_idx < (s->ps.sps->chroma_format_idc ? 3 : 1); c_idx++) {
        int log2_sao_offset_scale = c_idx == 0 ? s->ps.pps->log2_sao_offset_scale_luma :
                                                 s->ps.pps->log2_sao_offset_scale_chroma;

        if (!s->sh.slice_sample_adaptive_offset_flag[c_idx]) {
            sao->type_idx[c_idx] = SAO_NOT_APPLIED;
            continue;
        }

        if (c_idx == 2) {
            sao->type_idx[2] = sao->type_idx[1];
            sao->eo_class[2] = sao->eo_class[1];
        } else {
            SET_SAO(type_idx[c_idx], ff_hevc_sao_type_idx_decode(s));
        }

        if (sao->type_idx[c_idx] == SAO_NOT_APPLIED)
            continue;

        for (i = 0; i < 4; i++)
            SET_SAO(offset_abs[c_idx][i], ff_hevc_sao_offset_abs_decode(s));

        if (sao->type_idx[c_idx] == SAO_BAND) {
            for (i = 0; i < 4; i++) {
                if (sao->offset_abs[c_idx][i]) {
                    SET_SAO(offset_sign[c_idx][i],
                            ff_hevc_sao_offset_sign_decode(s));
                } else {
                    sao->offset_sign[c_idx][i] = 0;
                }
            }
            SET_SAO(band_position[c_idx], ff_hevc_sao_band_position_decode(s));
        } else if (c_idx != 2) {
            SET_SAO(eo_class[c_idx], ff_hevc_sao_eo_class_decode(s));
        }

        // Inferred parameters
        sao->offset_val[c_idx][0] = 0;
        for (i = 0; i < 4; i++) {
            sao->offset_val[c_idx][i + 1] = sao->offset_abs[c_idx][i];
            if (sao->type_idx[c_idx] == SAO_EDGE) {
                if (i > 1)
                    sao->offset_val[c_idx][i + 1] = -sao->offset_val[c_idx][i + 1];
            } else if (sao->offset_sign[c_idx][i]) {
                sao->offset_val[c_idx][i + 1] = -sao->offset_val[c_idx][i + 1];
            }
            sao->offset_val[c_idx][i + 1] *= 1 << log2_sao_offset_scale;
        }
    }
}

#undef SET_SAO
#undef CTB

static int hls_cross_component_pred(HEVCContext *s, int idx) {
    HEVCLocalContext *lc    = s->HEVClc;
    int log2_res_scale_abs_plus1 = ff_hevc_log2_res_scale_abs(s, idx);

    if (log2_res_scale_abs_plus1 !=  0) {
        int res_scale_sign_flag = ff_hevc_res_scale_sign_flag(s, idx);
        lc->tu.res_scale_val = (1 << (log2_res_scale_abs_plus1 - 1)) *
                               (1 - 2 * res_scale_sign_flag);
    } else {
        lc->tu.res_scale_val = 0;
    }


    return 0;
}

static int hls_transform_unit(HEVCContext *s, int x0, int y0,
                              int xBase, int yBase, int cb_xBase, int cb_yBase,
                              int log2_cb_size, int log2_trafo_size,
                              int blk_idx, int cbf_luma, int *cbf_cb, int *cbf_cr)
{
    HEVCLocalContext *lc = s->HEVClc;
    const int log2_trafo_size_c = log2_trafo_size - s->ps.sps->hshift[1];
    int i;

    if (lc->cu.pred_mode == MODE_INTRA) {
        int trafo_size = 1 << log2_trafo_size;
        ff_hevc_set_neighbour_available(s, x0, y0, trafo_size, trafo_size);

        s->hpc.intra_pred[log2_trafo_size - 2](s, x0, y0, 0);
    }

    if (cbf_luma || cbf_cb[0] || cbf_cr[0] ||
        (s->ps.sps->chroma_format_idc == 2 && (cbf_cb[1] || cbf_cr[1]))) {
        int scan_idx   = SCAN_DIAG;
        int scan_idx_c = SCAN_DIAG;
        int cbf_chroma = cbf_cb[0] || cbf_cr[0] ||
                         (s->ps.sps->chroma_format_idc == 2 &&
                         (cbf_cb[1] || cbf_cr[1]));

        if (s->ps.pps->cu_qp_delta_enabled_flag && !lc->tu.is_cu_qp_delta_coded) {
            lc->tu.cu_qp_delta = ff_hevc_cu_qp_delta_abs(s);
            if (lc->tu.cu_qp_delta != 0)
                if (ff_hevc_cu_qp_delta_sign_flag(s) == 1)
                    lc->tu.cu_qp_delta = -lc->tu.cu_qp_delta;
            lc->tu.is_cu_qp_delta_coded = 1;

            if (lc->tu.cu_qp_delta < -(26 + s->ps.sps->qp_bd_offset / 2) ||
                lc->tu.cu_qp_delta >  (25 + s->ps.sps->qp_bd_offset / 2)) {
                av_log(s->avctx, AV_LOG_ERROR,
                       "The cu_qp_delta %d is outside the valid range "
                       "[%d, %d].\n",
                       lc->tu.cu_qp_delta,
                       -(26 + s->ps.sps->qp_bd_offset / 2),
                        (25 + s->ps.sps->qp_bd_offset / 2));
                return AVERROR_INVALIDDATA;
            }

            ff_hevc_set_qPy(s, cb_xBase, cb_yBase, log2_cb_size);
        }

        if (s->sh.cu_chroma_qp_offset_enabled_flag && cbf_chroma &&
            !lc->cu.cu_transquant_bypass_flag  &&  !lc->tu.is_cu_chroma_qp_offset_coded) {
            int cu_chroma_qp_offset_flag = ff_hevc_cu_chroma_qp_offset_flag(s);
            if (cu_chroma_qp_offset_flag) {
                int cu_chroma_qp_offset_idx  = 0;
                if (s->ps.pps->chroma_qp_offset_list_len_minus1 > 0) {
                    cu_chroma_qp_offset_idx = ff_hevc_cu_chroma_qp_offset_idx(s);
                    av_log(s->avctx, AV_LOG_ERROR,
                        "cu_chroma_qp_offset_idx not yet tested.\n");
                }
                lc->tu.cu_qp_offset_cb = s->ps.pps->cb_qp_offset_list[cu_chroma_qp_offset_idx];
                lc->tu.cu_qp_offset_cr = s->ps.pps->cr_qp_offset_list[cu_chroma_qp_offset_idx];
            } else {
                lc->tu.cu_qp_offset_cb = 0;
                lc->tu.cu_qp_offset_cr = 0;
            }
            lc->tu.is_cu_chroma_qp_offset_coded = 1;
        }

        if (lc->cu.pred_mode == MODE_INTRA && log2_trafo_size < 4) {
            if (lc->tu.intra_pred_mode >= 6 &&
                lc->tu.intra_pred_mode <= 14) {
                scan_idx = SCAN_VERT;
            } else if (lc->tu.intra_pred_mode >= 22 &&
                       lc->tu.intra_pred_mode <= 30) {
                scan_idx = SCAN_HORIZ;
            }

            if (lc->tu.intra_pred_mode_c >=  6 &&
                lc->tu.intra_pred_mode_c <= 14) {
                scan_idx_c = SCAN_VERT;
            } else if (lc->tu.intra_pred_mode_c >= 22 &&
                       lc->tu.intra_pred_mode_c <= 30) {
                scan_idx_c = SCAN_HORIZ;
            }
        }

        lc->tu.cross_pf = 0;

        if (cbf_luma)
            ff_hevc_hls_residual_coding(s, x0, y0, log2_trafo_size, scan_idx, 0);
        if (s->ps.sps->chroma_format_idc && (log2_trafo_size > 2 || s->ps.sps->chroma_format_idc == 3)) {
            int trafo_size_h = 1 << (log2_trafo_size_c + s->ps.sps->hshift[1]);
            int trafo_size_v = 1 << (log2_trafo_size_c + s->ps.sps->vshift[1]);
            lc->tu.cross_pf  = (s->ps.pps->cross_component_prediction_enabled_flag && cbf_luma &&
                                (lc->cu.pred_mode == MODE_INTER ||
                                 (lc->tu.chroma_mode_c ==  4)));

            if (lc->tu.cross_pf) {
                hls_cross_component_pred(s, 0);
            }
            for (i = 0; i < (s->ps.sps->chroma_format_idc == 2 ? 2 : 1); i++) {
                if (lc->cu.pred_mode == MODE_INTRA) {
                    ff_hevc_set_neighbour_available(s, x0, y0 + (i << log2_trafo_size_c), trafo_size_h, trafo_size_v);
                    s->hpc.intra_pred[log2_trafo_size_c - 2](s, x0, y0 + (i << log2_trafo_size_c), 1);
                }
                if (cbf_cb[i])
                    ff_hevc_hls_residual_coding(s, x0, y0 + (i << log2_trafo_size_c),
                                                log2_trafo_size_c, scan_idx_c, 1);
                else
                    if (lc->tu.cross_pf) {
                        ptrdiff_t stride = s->frame->linesize[1];
                        int hshift = s->ps.sps->hshift[1];
                        int vshift = s->ps.sps->vshift[1];
                        int16_t *coeffs_y = (int16_t*)lc->edge_emu_buffer;
                        int16_t *coeffs   = (int16_t*)lc->edge_emu_buffer2;
                        int size = 1 << log2_trafo_size_c;

                        uint8_t *dst = &s->frame->data[1][(y0 >> vshift) * stride +
                                                              ((x0 >> hshift) << s->ps.sps->pixel_shift)];
                        for (i = 0; i < (size * size); i++) {
                            coeffs[i] = ((lc->tu.res_scale_val * coeffs_y[i]) >> 3);
                        }
                        s->hevcdsp.transform_add[log2_trafo_size_c-2](dst, coeffs, stride);
                    }
            }

            if (lc->tu.cross_pf) {
                hls_cross_component_pred(s, 1);
            }
            for (i = 0; i < (s->ps.sps->chroma_format_idc == 2 ? 2 : 1); i++) {
                if (lc->cu.pred_mode == MODE_INTRA) {
                    ff_hevc_set_neighbour_available(s, x0, y0 + (i << log2_trafo_size_c), trafo_size_h, trafo_size_v);
                    s->hpc.intra_pred[log2_trafo_size_c - 2](s, x0, y0 + (i << log2_trafo_size_c), 2);
                }
                if (cbf_cr[i])
                    ff_hevc_hls_residual_coding(s, x0, y0 + (i << log2_trafo_size_c),
                                                log2_trafo_size_c, scan_idx_c, 2);
                else
                    if (lc->tu.cross_pf) {
                        ptrdiff_t stride = s->frame->linesize[2];
                        int hshift = s->ps.sps->hshift[2];
                        int vshift = s->ps.sps->vshift[2];
                        int16_t *coeffs_y = (int16_t*)lc->edge_emu_buffer;
                        int16_t *coeffs   = (int16_t*)lc->edge_emu_buffer2;
                        int size = 1 << log2_trafo_size_c;

                        uint8_t *dst = &s->frame->data[2][(y0 >> vshift) * stride +
                                                          ((x0 >> hshift) << s->ps.sps->pixel_shift)];
                        for (i = 0; i < (size * size); i++) {
                            coeffs[i] = ((lc->tu.res_scale_val * coeffs_y[i]) >> 3);
                        }
                        s->hevcdsp.transform_add[log2_trafo_size_c-2](dst, coeffs, stride);
                    }
            }
        } else if (s->ps.sps->chroma_format_idc && blk_idx == 3) {
            int trafo_size_h = 1 << (log2_trafo_size + 1);
            int trafo_size_v = 1 << (log2_trafo_size + s->ps.sps->vshift[1]);
            for (i = 0; i < (s->ps.sps->chroma_format_idc == 2 ? 2 : 1); i++) {
                if (lc->cu.pred_mode == MODE_INTRA) {
                    ff_hevc_set_neighbour_available(s, xBase, yBase + (i << log2_trafo_size),
                                                    trafo_size_h, trafo_size_v);
                    s->hpc.intra_pred[log2_trafo_size - 2](s, xBase, yBase + (i << log2_trafo_size), 1);
                }
                if (cbf_cb[i])
                    ff_hevc_hls_residual_coding(s, xBase, yBase + (i << log2_trafo_size),
                                                log2_trafo_size, scan_idx_c, 1);
            }
            for (i = 0; i < (s->ps.sps->chroma_format_idc == 2 ? 2 : 1); i++) {
                if (lc->cu.pred_mode == MODE_INTRA) {
                    ff_hevc_set_neighbour_available(s, xBase, yBase + (i << log2_trafo_size),
                                                trafo_size_h, trafo_size_v);
                    s->hpc.intra_pred[log2_trafo_size - 2](s, xBase, yBase + (i << log2_trafo_size), 2);
                }
                if (cbf_cr[i])
                    ff_hevc_hls_residual_coding(s, xBase, yBase + (i << log2_trafo_size),
                                                log2_trafo_size, scan_idx_c, 2);
            }
        }
    } else if (s->ps.sps->chroma_format_idc && lc->cu.pred_mode == MODE_INTRA) {
        if (log2_trafo_size > 2 || s->ps.sps->chroma_format_idc == 3) {
            int trafo_size_h = 1 << (log2_trafo_size_c + s->ps.sps->hshift[1]);
            int trafo_size_v = 1 << (log2_trafo_size_c + s->ps.sps->vshift[1]);
            ff_hevc_set_neighbour_available(s, x0, y0, trafo_size_h, trafo_size_v);
            s->hpc.intra_pred[log2_trafo_size_c - 2](s, x0, y0, 1);
            s->hpc.intra_pred[log2_trafo_size_c - 2](s, x0, y0, 2);
            if (s->ps.sps->chroma_format_idc == 2) {
                ff_hevc_set_neighbour_available(s, x0, y0 + (1 << log2_trafo_size_c),
                                                trafo_size_h, trafo_size_v);
                s->hpc.intra_pred[log2_trafo_size_c - 2](s, x0, y0 + (1 << log2_trafo_size_c), 1);
                s->hpc.intra_pred[log2_trafo_size_c - 2](s, x0, y0 + (1 << log2_trafo_size_c), 2);
            }
        } else if (blk_idx == 3) {
            int trafo_size_h = 1 << (log2_trafo_size + 1);
            int trafo_size_v = 1 << (log2_trafo_size + s->ps.sps->vshift[1]);
            ff_hevc_set_neighbour_available(s, xBase, yBase,
                                            trafo_size_h, trafo_size_v);
            s->hpc.intra_pred[log2_trafo_size - 2](s, xBase, yBase, 1);
            s->hpc.intra_pred[log2_trafo_size - 2](s, xBase, yBase, 2);
            if (s->ps.sps->chroma_format_idc == 2) {
                ff_hevc_set_neighbour_available(s, xBase, yBase + (1 << (log2_trafo_size)),
                                                trafo_size_h, trafo_size_v);
                s->hpc.intra_pred[log2_trafo_size - 2](s, xBase, yBase + (1 << (log2_trafo_size)), 1);
                s->hpc.intra_pred[log2_trafo_size - 2](s, xBase, yBase + (1 << (log2_trafo_size)), 2);
            }
        }
    }

    return 0;
}

static void set_deblocking_bypass(HEVCContext *s, int x0, int y0, int log2_cb_size)
{
    int cb_size          = 1 << log2_cb_size;
    int log2_min_pu_size = s->ps.sps->log2_min_pu_size;

    int min_pu_width     = s->ps.sps->min_pu_width;
    int x_end = FFMIN(x0 + cb_size, s->ps.sps->width);
    int y_end = FFMIN(y0 + cb_size, s->ps.sps->height);
    int i, j;

    for (j = (y0 >> log2_min_pu_size); j < (y_end >> log2_min_pu_size); j++)
        for (i = (x0 >> log2_min_pu_size); i < (x_end >> log2_min_pu_size); i++)
            s->is_pcm[i + j * min_pu_width] = 2;
}

static int hls_transform_tree(HEVCContext *s, int x0, int y0,
                              int xBase, int yBase, int cb_xBase, int cb_yBase,
                              int log2_cb_size, int log2_trafo_size,
                              int trafo_depth, int blk_idx,
                              const int *base_cbf_cb, const int *base_cbf_cr)
{
    HEVCLocalContext *lc = s->HEVClc;
    uint8_t split_transform_flag;
    int cbf_cb[2];
    int cbf_cr[2];
    int ret;

    cbf_cb[0] = base_cbf_cb[0];
    cbf_cb[1] = base_cbf_cb[1];
    cbf_cr[0] = base_cbf_cr[0];
    cbf_cr[1] = base_cbf_cr[1];

    if (lc->cu.intra_split_flag) {
        if (trafo_depth == 1) {
            lc->tu.intra_pred_mode   = lc->pu.intra_pred_mode[blk_idx];
            if (s->ps.sps->chroma_format_idc == 3) {
                lc->tu.intra_pred_mode_c = lc->pu.intra_pred_mode_c[blk_idx];
                lc->tu.chroma_mode_c     = lc->pu.chroma_mode_c[blk_idx];
            } else {
                lc->tu.intra_pred_mode_c = lc->pu.intra_pred_mode_c[0];
                lc->tu.chroma_mode_c     = lc->pu.chroma_mode_c[0];
            }
        }
    } else {
        lc->tu.intra_pred_mode   = lc->pu.intra_pred_mode[0];
        lc->tu.intra_pred_mode_c = lc->pu.intra_pred_mode_c[0];
        lc->tu.chroma_mode_c     = lc->pu.chroma_mode_c[0];
    }

    if (log2_trafo_size <= s->ps.sps->log2_max_trafo_size &&
        log2_trafo_size >  s->ps.sps->log2_min_tb_size    &&
        trafo_depth     < lc->cu.max_trafo_depth       &&
        !(lc->cu.intra_split_flag && trafo_depth == 0)) {
        split_transform_flag = ff_hevc_split_transform_flag_decode(s, log2_trafo_size);
    } else {
        int inter_split = s->ps.sps->max_transform_hierarchy_depth_inter == 0 &&
                          lc->cu.pred_mode == MODE_INTER &&
                          lc->cu.part_mode != PART_2Nx2N &&
                          trafo_depth == 0;

        split_transform_flag = log2_trafo_size > s->ps.sps->log2_max_trafo_size ||
                               (lc->cu.intra_split_flag && trafo_depth == 0) ||
                               inter_split;
    }

    if (s->ps.sps->chroma_format_idc && (log2_trafo_size > 2 || s->ps.sps->chroma_format_idc == 3)) {
        if (trafo_depth == 0 || cbf_cb[0]) {
            cbf_cb[0] = ff_hevc_cbf_cb_cr_decode(s, trafo_depth);
            if (s->ps.sps->chroma_format_idc == 2 && (!split_transform_flag || log2_trafo_size == 3)) {
                cbf_cb[1] = ff_hevc_cbf_cb_cr_decode(s, trafo_depth);
            }
        }

        if (trafo_depth == 0 || cbf_cr[0]) {
            cbf_cr[0] = ff_hevc_cbf_cb_cr_decode(s, trafo_depth);
            if (s->ps.sps->chroma_format_idc == 2 && (!split_transform_flag || log2_trafo_size == 3)) {
                cbf_cr[1] = ff_hevc_cbf_cb_cr_decode(s, trafo_depth);
            }
        }
    }

    if (split_transform_flag) {
        const int trafo_size_split = 1 << (log2_trafo_size - 1);
        const int x1 = x0 + trafo_size_split;
        const int y1 = y0 + trafo_size_split;

#define SUBDIVIDE(x, y, idx)                                                    \
do {                                                                            \
    ret = hls_transform_tree(s, x, y, x0, y0, cb_xBase, cb_yBase, log2_cb_size, \
                             log2_trafo_size - 1, trafo_depth + 1, idx,         \
                             cbf_cb, cbf_cr);                                   \
    if (ret < 0)                                                                \
        return ret;                                                             \
} while (0)

        SUBDIVIDE(x0, y0, 0);
        SUBDIVIDE(x1, y0, 1);
        SUBDIVIDE(x0, y1, 2);
        SUBDIVIDE(x1, y1, 3);

#undef SUBDIVIDE
    } else {
        int min_tu_size      = 1 << s->ps.sps->log2_min_tb_size;
        int log2_min_tu_size = s->ps.sps->log2_min_tb_size;
        int min_tu_width     = s->ps.sps->min_tb_width;
        int cbf_luma         = 1;

        if (lc->cu.pred_mode == MODE_INTRA || trafo_depth != 0 ||
            cbf_cb[0] || cbf_cr[0] ||
            (s->ps.sps->chroma_format_idc == 2 && (cbf_cb[1] || cbf_cr[1]))) {
            cbf_luma = ff_hevc_cbf_luma_decode(s, trafo_depth);
        }

        ret = hls_transform_unit(s, x0, y0, xBase, yBase, cb_xBase, cb_yBase,
                                 log2_cb_size, log2_trafo_size,
                                 blk_idx, cbf_luma, cbf_cb, cbf_cr);
        if (ret < 0)
            return ret;
        // TODO: store cbf_luma somewhere else
        if (cbf_luma) {
            int i, j;
            for (i = 0; i < (1 << log2_trafo_size); i += min_tu_size)
                for (j = 0; j < (1 << log2_trafo_size); j += min_tu_size) {
                    int x_tu = (x0 + j) >> log2_min_tu_size;
                    int y_tu = (y0 + i) >> log2_min_tu_size;
                    s->cbf_luma[y_tu * min_tu_width + x_tu] = 1;
                }
        }
        if (!s->sh.disable_deblocking_filter_flag) {
            ff_hevc_deblocking_boundary_strengths(s, x0, y0, log2_trafo_size);
            if (s->ps.pps->transquant_bypass_enable_flag &&
                lc->cu.cu_transquant_bypass_flag)
                set_deblocking_bypass(s, x0, y0, log2_trafo_size);
        }
    }
    return 0;
}

static int hls_pcm_sample(HEVCContext *s, int x0, int y0, int log2_cb_size)
{
    HEVCLocalContext *lc = s->HEVClc;
    GetBitContext gb;
    int cb_size   = 1 << log2_cb_size;
    int stride0   = s->frame->linesize[0];
    uint8_t *dst0 = &s->frame->data[0][y0 * stride0 + (x0 << s->ps.sps->pixel_shift)];
    int   stride1 = s->frame->linesize[1];
    uint8_t *dst1 = &s->frame->data[1][(y0 >> s->ps.sps->vshift[1]) * stride1 + ((x0 >> s->ps.sps->hshift[1]) << s->ps.sps->pixel_shift)];
    int   stride2 = s->frame->linesize[2];
    uint8_t *dst2 = &s->frame->data[2][(y0 >> s->ps.sps->vshift[2]) * stride2 + ((x0 >> s->ps.sps->hshift[2]) << s->ps.sps->pixel_shift)];

    int length         = cb_size * cb_size * s->ps.sps->pcm.bit_depth +
                         (((cb_size >> s->ps.sps->hshift[1]) * (cb_size >> s->ps.sps->vshift[1])) +
                          ((cb_size >> s->ps.sps->hshift[2]) * (cb_size >> s->ps.sps->vshift[2]))) *
                          s->ps.sps->pcm.bit_depth_chroma;
    const uint8_t *pcm = skip_bytes(&lc->cc, (length + 7) >> 3);
    int ret;

    if (!s->sh.disable_deblocking_filter_flag)
        ff_hevc_deblocking_boundary_strengths(s, x0, y0, log2_cb_size);

    ret = init_get_bits(&gb, pcm, length);
    if (ret < 0)
        return ret;

    s->hevcdsp.put_pcm(dst0, stride0, cb_size, cb_size,     &gb, s->ps.sps->pcm.bit_depth);
    if (s->ps.sps->chroma_format_idc) {
        s->hevcdsp.put_pcm(dst1, stride1,
                           cb_size >> s->ps.sps->hshift[1],
                           cb_size >> s->ps.sps->vshift[1],
                           &gb, s->ps.sps->pcm.bit_depth_chroma);
        s->hevcdsp.put_pcm(dst2, stride2,
                           cb_size >> s->ps.sps->hshift[2],
                           cb_size >> s->ps.sps->vshift[2],
                           &gb, s->ps.sps->pcm.bit_depth_chroma);
    }

    return 0;
}

/**
 * 8.5.3.2.2.1 Luma sample unidirectional interpolation process
 *
 * @param s HEVC decoding context
 * @param dst target buffer for block data at block position
 * @param dststride stride of the dst buffer
 * @param ref reference picture buffer at origin (0, 0)
 * @param mv motion vector (relative to block position) to get pixel data from
 * @param x_off horizontal position of block from origin (0, 0)
 * @param y_off vertical position of block from origin (0, 0)
 * @param block_w width of block
 * @param block_h height of block
 * @param luma_weight weighting factor applied to the luma prediction
 * @param luma_offset additive offset applied to the luma prediction value
 */

static void luma_mc_uni(HEVCContext *s, uint8_t *dst, ptrdiff_t dststride,
                        AVFrame *ref, const Mv *mv, int x_off, int y_off,
                        int block_w, int block_h, int luma_weight, int luma_offset)
{
    HEVCLocalContext *lc = s->HEVClc;
    uint8_t *src         = ref->data[0];
    ptrdiff_t srcstride  = ref->linesize[0];
    int pic_width        = s->ps.sps->width;
    int pic_height       = s->ps.sps->height;
    int mx               = mv->x & 3;
    int my               = mv->y & 3;
    int weight_flag      = (s->sh.slice_type == P_SLICE && s->ps.pps->weighted_pred_flag) ||
                           (s->sh.slice_type == B_SLICE && s->ps.pps->weighted_bipred_flag);
    int idx              = ff_hevc_pel_weight[block_w];

    x_off += mv->x >> 2;
    y_off += mv->y >> 2;
    src   += y_off * srcstride + x_off * (1 << s->ps.sps->pixel_shift);

    if (x_off < QPEL_EXTRA_BEFORE || y_off < QPEL_EXTRA_AFTER ||
        x_off >= pic_width - block_w - QPEL_EXTRA_AFTER ||
        y_off >= pic_height - block_h - QPEL_EXTRA_AFTER) {
        const int edge_emu_stride = EDGE_EMU_BUFFER_STRIDE << s->ps.sps->pixel_shift;
        int offset     = QPEL_EXTRA_BEFORE * srcstride       + (QPEL_EXTRA_BEFORE << s->ps.sps->pixel_shift);
        int buf_offset = QPEL_EXTRA_BEFORE * edge_emu_stride + (QPEL_EXTRA_BEFORE << s->ps.sps->pixel_shift);

        s->vdsp.emulated_edge_mc(lc->edge_emu_buffer, src - offset,
                                 edge_emu_stride, srcstride,
                                 block_w + QPEL_EXTRA,
                                 block_h + QPEL_EXTRA,
                                 x_off - QPEL_EXTRA_BEFORE, y_off - QPEL_EXTRA_BEFORE,
                                 pic_width, pic_height);
        src = lc->edge_emu_buffer + buf_offset;
        srcstride = edge_emu_stride;
    }

    if (!weight_flag)
        s->hevcdsp.put_hevc_qpel_uni[idx][!!my][!!mx](dst, dststride, src, srcstride,
                                                      block_h, mx, my, block_w);
    else
        s->hevcdsp.put_hevc_qpel_uni_w[idx][!!my][!!mx](dst, dststride, src, srcstride,
                                                        block_h, s->sh.luma_log2_weight_denom,
                                                        luma_weight, luma_offset, mx, my, block_w);
}

/**
 * 8.5.3.2.2.1 Luma sample bidirectional interpolation process
 *
 * @param s HEVC decoding context
 * @param dst target buffer for block data at block position
 * @param dststride stride of the dst buffer
 * @param ref0 reference picture0 buffer at origin (0, 0)
 * @param mv0 motion vector0 (relative to block position) to get pixel data from
 * @param x_off horizontal position of block from origin (0, 0)
 * @param y_off vertical position of block from origin (0, 0)
 * @param block_w width of block
 * @param block_h height of block
 * @param ref1 reference picture1 buffer at origin (0, 0)
 * @param mv1 motion vector1 (relative to block position) to get pixel data from
 * @param current_mv current motion vector structure
 */
 static void luma_mc_bi(HEVCContext *s, uint8_t *dst, ptrdiff_t dststride,
                       AVFrame *ref0, const Mv *mv0, int x_off, int y_off,
                       int block_w, int block_h, AVFrame *ref1, const Mv *mv1, struct MvField *current_mv)
{
    HEVCLocalContext *lc = s->HEVClc;
    ptrdiff_t src0stride  = ref0->linesize[0];
    ptrdiff_t src1stride  = ref1->linesize[0];
    int pic_width        = s->ps.sps->width;
    int pic_height       = s->ps.sps->height;
    int mx0              = mv0->x & 3;
    int my0              = mv0->y & 3;
    int mx1              = mv1->x & 3;
    int my1              = mv1->y & 3;
    int weight_flag      = (s->sh.slice_type == P_SLICE && s->ps.pps->weighted_pred_flag) ||
                           (s->sh.slice_type == B_SLICE && s->ps.pps->weighted_bipred_flag);
    int x_off0           = x_off + (mv0->x >> 2);
    int y_off0           = y_off + (mv0->y >> 2);
    int x_off1           = x_off + (mv1->x >> 2);
    int y_off1           = y_off + (mv1->y >> 2);
    int idx              = ff_hevc_pel_weight[block_w];

    uint8_t *src0  = ref0->data[0] + y_off0 * src0stride + (int)((unsigned)x_off0 << s->ps.sps->pixel_shift);
    uint8_t *src1  = ref1->data[0] + y_off1 * src1stride + (int)((unsigned)x_off1 << s->ps.sps->pixel_shift);

    if (x_off0 < QPEL_EXTRA_BEFORE || y_off0 < QPEL_EXTRA_AFTER ||
        x_off0 >= pic_width - block_w - QPEL_EXTRA_AFTER ||
        y_off0 >= pic_height - block_h - QPEL_EXTRA_AFTER) {
        const int edge_emu_stride = EDGE_EMU_BUFFER_STRIDE << s->ps.sps->pixel_shift;
        int offset     = QPEL_EXTRA_BEFORE * src0stride       + (QPEL_EXTRA_BEFORE << s->ps.sps->pixel_shift);
        int buf_offset = QPEL_EXTRA_BEFORE * edge_emu_stride + (QPEL_EXTRA_BEFORE << s->ps.sps->pixel_shift);

        s->vdsp.emulated_edge_mc(lc->edge_emu_buffer, src0 - offset,
                                 edge_emu_stride, src0stride,
                                 block_w + QPEL_EXTRA,
                                 block_h + QPEL_EXTRA,
                                 x_off0 - QPEL_EXTRA_BEFORE, y_off0 - QPEL_EXTRA_BEFORE,
                                 pic_width, pic_height);
        src0 = lc->edge_emu_buffer + buf_offset;
        src0stride = edge_emu_stride;
    }

    if (x_off1 < QPEL_EXTRA_BEFORE || y_off1 < QPEL_EXTRA_AFTER ||
        x_off1 >= pic_width - block_w - QPEL_EXTRA_AFTER ||
        y_off1 >= pic_height - block_h - QPEL_EXTRA_AFTER) {
        const int edge_emu_stride = EDGE_EMU_BUFFER_STRIDE << s->ps.sps->pixel_shift;
        int offset     = QPEL_EXTRA_BEFORE * src1stride       + (QPEL_EXTRA_BEFORE << s->ps.sps->pixel_shift);
        int buf_offset = QPEL_EXTRA_BEFORE * edge_emu_stride + (QPEL_EXTRA_BEFORE << s->ps.sps->pixel_shift);

        s->vdsp.emulated_edge_mc(lc->edge_emu_buffer2, src1 - offset,
                                 edge_emu_stride, src1stride,
                                 block_w + QPEL_EXTRA,
                                 block_h + QPEL_EXTRA,
                                 x_off1 - QPEL_EXTRA_BEFORE, y_off1 - QPEL_EXTRA_BEFORE,
                                 pic_width, pic_height);
        src1 = lc->edge_emu_buffer2 + buf_offset;
        src1stride = edge_emu_stride;
    }

    s->hevcdsp.put_hevc_qpel[idx][!!my0][!!mx0](lc->tmp, src0, src0stride,
                                                block_h, mx0, my0, block_w);
    if (!weight_flag)
        s->hevcdsp.put_hevc_qpel_bi[idx][!!my1][!!mx1](dst, dststride, src1, src1stride, lc->tmp,
                                                       block_h, mx1, my1, block_w);
    else
        s->hevcdsp.put_hevc_qpel_bi_w[idx][!!my1][!!mx1](dst, dststride, src1, src1stride, lc->tmp,
                                                         block_h, s->sh.luma_log2_weight_denom,
                                                         s->sh.luma_weight_l0[current_mv->ref_idx[0]],
                                                         s->sh.luma_weight_l1[current_mv->ref_idx[1]],
                                                         s->sh.luma_offset_l0[current_mv->ref_idx[0]],
                                                         s->sh.luma_offset_l1[current_mv->ref_idx[1]],
                                                         mx1, my1, block_w);

}

/**
 * 8.5.3.2.2.2 Chroma sample uniprediction interpolation process
 *
 * @param s HEVC decoding context
 * @param dst1 target buffer for block data at block position (U plane)
 * @param dst2 target buffer for block data at block position (V plane)
 * @param dststride stride of the dst1 and dst2 buffers
 * @param ref reference picture buffer at origin (0, 0)
 * @param mv motion vector (relative to block position) to get pixel data from
 * @param x_off horizontal position of block from origin (0, 0)
 * @param y_off vertical position of block from origin (0, 0)
 * @param block_w width of block
 * @param block_h height of block
 * @param chroma_weight weighting factor applied to the chroma prediction
 * @param chroma_offset additive offset applied to the chroma prediction value
 */

static void chroma_mc_uni(HEVCContext *s, uint8_t *dst0,
                          ptrdiff_t dststride, uint8_t *src0, ptrdiff_t srcstride, int reflist,
                          int x_off, int y_off, int block_w, int block_h, struct MvField *current_mv, int chroma_weight, int chroma_offset)
{
    HEVCLocalContext *lc = s->HEVClc;
    int pic_width        = s->ps.sps->width >> s->ps.sps->hshift[1];
    int pic_height       = s->ps.sps->height >> s->ps.sps->vshift[1];
    const Mv *mv         = &current_mv->mv[reflist];
    int weight_flag      = (s->sh.slice_type == P_SLICE && s->ps.pps->weighted_pred_flag) ||
                           (s->sh.slice_type == B_SLICE && s->ps.pps->weighted_bipred_flag);
    int idx              = ff_hevc_pel_weight[block_w];
    int hshift           = s->ps.sps->hshift[1];
    int vshift           = s->ps.sps->vshift[1];
    intptr_t mx          = av_mod_uintp2(mv->x, 2 + hshift);
    intptr_t my          = av_mod_uintp2(mv->y, 2 + vshift);
    intptr_t _mx         = mx << (1 - hshift);
    intptr_t _my         = my << (1 - vshift);

    x_off += mv->x >> (2 + hshift);
    y_off += mv->y >> (2 + vshift);
    src0  += y_off * srcstride + x_off * (1 << s->ps.sps->pixel_shift);

    if (x_off < EPEL_EXTRA_BEFORE || y_off < EPEL_EXTRA_AFTER ||
        x_off >= pic_width - block_w - EPEL_EXTRA_AFTER ||
        y_off >= pic_height - block_h - EPEL_EXTRA_AFTER) {
        const int edge_emu_stride = EDGE_EMU_BUFFER_STRIDE << s->ps.sps->pixel_shift;
        int offset0 = EPEL_EXTRA_BEFORE * (srcstride + (1 << s->ps.sps->pixel_shift));
        int buf_offset0 = EPEL_EXTRA_BEFORE *
                          (edge_emu_stride + (1 << s->ps.sps->pixel_shift));
        s->vdsp.emulated_edge_mc(lc->edge_emu_buffer, src0 - offset0,
                                 edge_emu_stride, srcstride,
                                 block_w + EPEL_EXTRA, block_h + EPEL_EXTRA,
                                 x_off - EPEL_EXTRA_BEFORE,
                                 y_off - EPEL_EXTRA_BEFORE,
                                 pic_width, pic_height);

        src0 = lc->edge_emu_buffer + buf_offset0;
        srcstride = edge_emu_stride;
    }
    if (!weight_flag)
        s->hevcdsp.put_hevc_epel_uni[idx][!!my][!!mx](dst0, dststride, src0, srcstride,
                                                  block_h, _mx, _my, block_w);
    else
        s->hevcdsp.put_hevc_epel_uni_w[idx][!!my][!!mx](dst0, dststride, src0, srcstride,
                                                        block_h, s->sh.chroma_log2_weight_denom,
                                                        chroma_weight, chroma_offset, _mx, _my, block_w);
}

/**
 * 8.5.3.2.2.2 Chroma sample bidirectional interpolation process
 *
 * @param s HEVC decoding context
 * @param dst target buffer for block data at block position
 * @param dststride stride of the dst buffer
 * @param ref0 reference picture0 buffer at origin (0, 0)
 * @param mv0 motion vector0 (relative to block position) to get pixel data from
 * @param x_off horizontal position of block from origin (0, 0)
 * @param y_off vertical position of block from origin (0, 0)
 * @param block_w width of block
 * @param block_h height of block
 * @param ref1 reference picture1 buffer at origin (0, 0)
 * @param mv1 motion vector1 (relative to block position) to get pixel data from
 * @param current_mv current motion vector structure
 * @param cidx chroma component(cb, cr)
 */
static void chroma_mc_bi(HEVCContext *s, uint8_t *dst0, ptrdiff_t dststride, AVFrame *ref0, AVFrame *ref1,
                         int x_off, int y_off, int block_w, int block_h, struct MvField *current_mv, int cidx)
{
    HEVCLocalContext *lc = s->HEVClc;
    uint8_t *src1        = ref0->data[cidx+1];
    uint8_t *src2        = ref1->data[cidx+1];
    ptrdiff_t src1stride = ref0->linesize[cidx+1];
    ptrdiff_t src2stride = ref1->linesize[cidx+1];
    int weight_flag      = (s->sh.slice_type == P_SLICE && s->ps.pps->weighted_pred_flag) ||
                           (s->sh.slice_type == B_SLICE && s->ps.pps->weighted_bipred_flag);
    int pic_width        = s->ps.sps->width >> s->ps.sps->hshift[1];
    int pic_height       = s->ps.sps->height >> s->ps.sps->vshift[1];
    Mv *mv0              = &current_mv->mv[0];
    Mv *mv1              = &current_mv->mv[1];
    int hshift = s->ps.sps->hshift[1];
    int vshift = s->ps.sps->vshift[1];

    intptr_t mx0 = av_mod_uintp2(mv0->x, 2 + hshift);
    intptr_t my0 = av_mod_uintp2(mv0->y, 2 + vshift);
    intptr_t mx1 = av_mod_uintp2(mv1->x, 2 + hshift);
    intptr_t my1 = av_mod_uintp2(mv1->y, 2 + vshift);
    intptr_t _mx0 = mx0 << (1 - hshift);
    intptr_t _my0 = my0 << (1 - vshift);
    intptr_t _mx1 = mx1 << (1 - hshift);
    intptr_t _my1 = my1 << (1 - vshift);

    int x_off0 = x_off + (mv0->x >> (2 + hshift));
    int y_off0 = y_off + (mv0->y >> (2 + vshift));
    int x_off1 = x_off + (mv1->x >> (2 + hshift));
    int y_off1 = y_off + (mv1->y >> (2 + vshift));
    int idx = ff_hevc_pel_weight[block_w];
    src1  += y_off0 * src1stride + (int)((unsigned)x_off0 << s->ps.sps->pixel_shift);
    src2  += y_off1 * src2stride + (int)((unsigned)x_off1 << s->ps.sps->pixel_shift);

    if (x_off0 < EPEL_EXTRA_BEFORE || y_off0 < EPEL_EXTRA_AFTER ||
        x_off0 >= pic_width - block_w - EPEL_EXTRA_AFTER ||
        y_off0 >= pic_height - block_h - EPEL_EXTRA_AFTER) {
        const int edge_emu_stride = EDGE_EMU_BUFFER_STRIDE << s->ps.sps->pixel_shift;
        int offset1 = EPEL_EXTRA_BEFORE * (src1stride + (1 << s->ps.sps->pixel_shift));
        int buf_offset1 = EPEL_EXTRA_BEFORE *
                          (edge_emu_stride + (1 << s->ps.sps->pixel_shift));

        s->vdsp.emulated_edge_mc(lc->edge_emu_buffer, src1 - offset1,
                                 edge_emu_stride, src1stride,
                                 block_w + EPEL_EXTRA, block_h + EPEL_EXTRA,
                                 x_off0 - EPEL_EXTRA_BEFORE,
                                 y_off0 - EPEL_EXTRA_BEFORE,
                                 pic_width, pic_height);

        src1 = lc->edge_emu_buffer + buf_offset1;
        src1stride = edge_emu_stride;
    }

    if (x_off1 < EPEL_EXTRA_BEFORE || y_off1 < EPEL_EXTRA_AFTER ||
        x_off1 >= pic_width - block_w - EPEL_EXTRA_AFTER ||
        y_off1 >= pic_height - block_h - EPEL_EXTRA_AFTER) {
        const int edge_emu_stride = EDGE_EMU_BUFFER_STRIDE << s->ps.sps->pixel_shift;
        int offset1 = EPEL_EXTRA_BEFORE * (src2stride + (1 << s->ps.sps->pixel_shift));
        int buf_offset1 = EPEL_EXTRA_BEFORE *
                          (edge_emu_stride + (1 << s->ps.sps->pixel_shift));

        s->vdsp.emulated_edge_mc(lc->edge_emu_buffer2, src2 - offset1,
                                 edge_emu_stride, src2stride,
                                 block_w + EPEL_EXTRA, block_h + EPEL_EXTRA,
                                 x_off1 - EPEL_EXTRA_BEFORE,
                                 y_off1 - EPEL_EXTRA_BEFORE,
                                 pic_width, pic_height);

        src2 = lc->edge_emu_buffer2 + buf_offset1;
        src2stride = edge_emu_stride;
    }

    s->hevcdsp.put_hevc_epel[idx][!!my0][!!mx0](lc->tmp, src1, src1stride,
                                                block_h, _mx0, _my0, block_w);
    if (!weight_flag)
        s->hevcdsp.put_hevc_epel_bi[idx][!!my1][!!mx1](dst0, s->frame->linesize[cidx+1],
                                                       src2, src2stride, lc->tmp,
                                                       block_h, _mx1, _my1, block_w);
    else
        s->hevcdsp.put_hevc_epel_bi_w[idx][!!my1][!!mx1](dst0, s->frame->linesize[cidx+1],
                                                         src2, src2stride, lc->tmp,
                                                         block_h,
                                                         s->sh.chroma_log2_weight_denom,
                                                         s->sh.chroma_weight_l0[current_mv->ref_idx[0]][cidx],
                                                         s->sh.chroma_weight_l1[current_mv->ref_idx[1]][cidx],
                                                         s->sh.chroma_offset_l0[current_mv->ref_idx[0]][cidx],
                                                         s->sh.chroma_offset_l1[current_mv->ref_idx[1]][cidx],
                                                         _mx1, _my1, block_w);
}

static void hevc_await_progress(HEVCContext *s, HEVCFrame *ref,
                                const Mv *mv, int y0, int height)
{
    int y = FFMAX(0, (mv->y >> 2) + y0 + height + 9);

    if (s->threads_type == FF_THREAD_FRAME )
        ff_thread_await_progress(&ref->tf, y, 0);
}

static void hevc_luma_mv_mvp_mode(HEVCContext *s, int x0, int y0, int nPbW,
                                  int nPbH, int log2_cb_size, int part_idx,
                                  int merge_idx, MvField *mv)
{
    HEVCLocalContext *lc = s->HEVClc;
    enum InterPredIdc inter_pred_idc = PRED_L0;
    int mvp_flag;

    ff_hevc_set_neighbour_available(s, x0, y0, nPbW, nPbH);
    mv->pred_flag = 0;
    if (s->sh.slice_type == B_SLICE)
        inter_pred_idc = ff_hevc_inter_pred_idc_decode(s, nPbW, nPbH);

    if (inter_pred_idc != PRED_L1) {
        if (s->sh.nb_refs[L0])
            mv->ref_idx[0]= ff_hevc_ref_idx_lx_decode(s, s->sh.nb_refs[L0]);

        mv->pred_flag = PF_L0;
        ff_hevc_hls_mvd_coding(s, x0, y0, 0);
        mvp_flag = ff_hevc_mvp_lx_flag_decode(s);
        ff_hevc_luma_mv_mvp_mode(s, x0, y0, nPbW, nPbH, log2_cb_size,
                                 part_idx, merge_idx, mv, mvp_flag, 0);
        mv->mv[0].x += lc->pu.mvd.x;
        mv->mv[0].y += lc->pu.mvd.y;
    }

    if (inter_pred_idc != PRED_L0) {
        if (s->sh.nb_refs[L1])
            mv->ref_idx[1]= ff_hevc_ref_idx_lx_decode(s, s->sh.nb_refs[L1]);

        if (s->sh.mvd_l1_zero_flag == 1 && inter_pred_idc == PRED_BI) {
            AV_ZERO32(&lc->pu.mvd);
        } else {
            ff_hevc_hls_mvd_coding(s, x0, y0, 1);
        }

        mv->pred_flag += PF_L1;
        mvp_flag = ff_hevc_mvp_lx_flag_decode(s);
        ff_hevc_luma_mv_mvp_mode(s, x0, y0, nPbW, nPbH, log2_cb_size,
                                 part_idx, merge_idx, mv, mvp_flag, 1);
        mv->mv[1].x += lc->pu.mvd.x;
        mv->mv[1].y += lc->pu.mvd.y;
    }
}

static void hls_prediction_unit(HEVCContext *s, int x0, int y0,
                                int nPbW, int nPbH,
                                int log2_cb_size, int partIdx, int idx)
{
#define POS(c_idx, x, y)                                                              \
    &s->frame->data[c_idx][((y) >> s->ps.sps->vshift[c_idx]) * s->frame->linesize[c_idx] + \
                           (((x) >> s->ps.sps->hshift[c_idx]) << s->ps.sps->pixel_shift)]
    HEVCLocalContext *lc = s->HEVClc;
    int merge_idx = 0;
    struct MvField current_mv = {{{ 0 }}};

    int min_pu_width = s->ps.sps->min_pu_width;

    MvField *tab_mvf = s->ref->tab_mvf;
    RefPicList  *refPicList = s->ref->refPicList;
    HEVCFrame *ref0 = NULL, *ref1 = NULL;
    uint8_t *dst0 = POS(0, x0, y0);
    uint8_t *dst1 = POS(1, x0, y0);
    uint8_t *dst2 = POS(2, x0, y0);
    int log2_min_cb_size = s->ps.sps->log2_min_cb_size;
    int min_cb_width     = s->ps.sps->min_cb_width;
    int x_cb             = x0 >> log2_min_cb_size;
    int y_cb             = y0 >> log2_min_cb_size;
    int x_pu, y_pu;
    int i, j;

    int skip_flag = SAMPLE_CTB(s->skip_flag, x_cb, y_cb);

    if (!skip_flag)
        lc->pu.merge_flag = ff_hevc_merge_flag_decode(s);

    if (skip_flag || lc->pu.merge_flag) {
        if (s->sh.max_num_merge_cand > 1)
            merge_idx = ff_hevc_merge_idx_decode(s);
        else
            merge_idx = 0;

        ff_hevc_luma_mv_merge_mode(s, x0, y0, nPbW, nPbH, log2_cb_size,
                                   partIdx, merge_idx, &current_mv);
    } else {
        hevc_luma_mv_mvp_mode(s, x0, y0, nPbW, nPbH, log2_cb_size,
                              partIdx, merge_idx, &current_mv);
    }

    x_pu = x0 >> s->ps.sps->log2_min_pu_size;
    y_pu = y0 >> s->ps.sps->log2_min_pu_size;

    for (j = 0; j < nPbH >> s->ps.sps->log2_min_pu_size; j++)
        for (i = 0; i < nPbW >> s->ps.sps->log2_min_pu_size; i++)
            tab_mvf[(y_pu + j) * min_pu_width + x_pu + i] = current_mv;

    if (current_mv.pred_flag & PF_L0) {
        ref0 = refPicList[0].ref[current_mv.ref_idx[0]];
        if (!ref0)
            return;
        hevc_await_progress(s, ref0, &current_mv.mv[0], y0, nPbH);
    }
    if (current_mv.pred_flag & PF_L1) {
        ref1 = refPicList[1].ref[current_mv.ref_idx[1]];
        if (!ref1)
            return;
        hevc_await_progress(s, ref1, &current_mv.mv[1], y0, nPbH);
    }

    if (current_mv.pred_flag == PF_L0) {
        int x0_c = x0 >> s->ps.sps->hshift[1];
        int y0_c = y0 >> s->ps.sps->vshift[1];
        int nPbW_c = nPbW >> s->ps.sps->hshift[1];
        int nPbH_c = nPbH >> s->ps.sps->vshift[1];

        luma_mc_uni(s, dst0, s->frame->linesize[0], ref0->frame,
                    &current_mv.mv[0], x0, y0, nPbW, nPbH,
                    s->sh.luma_weight_l0[current_mv.ref_idx[0]],
                    s->sh.luma_offset_l0[current_mv.ref_idx[0]]);

        if (s->ps.sps->chroma_format_idc) {
            chroma_mc_uni(s, dst1, s->frame->linesize[1], ref0->frame->data[1], ref0->frame->linesize[1],
                          0, x0_c, y0_c, nPbW_c, nPbH_c, &current_mv,
                          s->sh.chroma_weight_l0[current_mv.ref_idx[0]][0], s->sh.chroma_offset_l0[current_mv.ref_idx[0]][0]);
            chroma_mc_uni(s, dst2, s->frame->linesize[2], ref0->frame->data[2], ref0->frame->linesize[2],
                          0, x0_c, y0_c, nPbW_c, nPbH_c, &current_mv,
                          s->sh.chroma_weight_l0[current_mv.ref_idx[0]][1], s->sh.chroma_offset_l0[current_mv.ref_idx[0]][1]);
        }
    } else if (current_mv.pred_flag == PF_L1) {
        int x0_c = x0 >> s->ps.sps->hshift[1];
        int y0_c = y0 >> s->ps.sps->vshift[1];
        int nPbW_c = nPbW >> s->ps.sps->hshift[1];
        int nPbH_c = nPbH >> s->ps.sps->vshift[1];

        luma_mc_uni(s, dst0, s->frame->linesize[0], ref1->frame,
                    &current_mv.mv[1], x0, y0, nPbW, nPbH,
                    s->sh.luma_weight_l1[current_mv.ref_idx[1]],
                    s->sh.luma_offset_l1[current_mv.ref_idx[1]]);

        if (s->ps.sps->chroma_format_idc) {
            chroma_mc_uni(s, dst1, s->frame->linesize[1], ref1->frame->data[1], ref1->frame->linesize[1],
                          1, x0_c, y0_c, nPbW_c, nPbH_c, &current_mv,
                          s->sh.chroma_weight_l1[current_mv.ref_idx[1]][0], s->sh.chroma_offset_l1[current_mv.ref_idx[1]][0]);

            chroma_mc_uni(s, dst2, s->frame->linesize[2], ref1->frame->data[2], ref1->frame->linesize[2],
                          1, x0_c, y0_c, nPbW_c, nPbH_c, &current_mv,
                          s->sh.chroma_weight_l1[current_mv.ref_idx[1]][1], s->sh.chroma_offset_l1[current_mv.ref_idx[1]][1]);
        }
    } else if (current_mv.pred_flag == PF_BI) {
        int x0_c = x0 >> s->ps.sps->hshift[1];
        int y0_c = y0 >> s->ps.sps->vshift[1];
        int nPbW_c = nPbW >> s->ps.sps->hshift[1];
        int nPbH_c = nPbH >> s->ps.sps->vshift[1];

        luma_mc_bi(s, dst0, s->frame->linesize[0], ref0->frame,
                   &current_mv.mv[0], x0, y0, nPbW, nPbH,
                   ref1->frame, &current_mv.mv[1], &current_mv);

        if (s->ps.sps->chroma_format_idc) {
            chroma_mc_bi(s, dst1, s->frame->linesize[1], ref0->frame, ref1->frame,
                         x0_c, y0_c, nPbW_c, nPbH_c, &current_mv, 0);

            chroma_mc_bi(s, dst2, s->frame->linesize[2], ref0->frame, ref1->frame,
                         x0_c, y0_c, nPbW_c, nPbH_c, &current_mv, 1);
        }
    }
}

/**
 * 8.4.1
 */
static int luma_intra_pred_mode(HEVCContext *s, int x0, int y0, int pu_size,
                                int prev_intra_luma_pred_flag)
{
    HEVCLocalContext *lc = s->HEVClc;
    int x_pu             = x0 >> s->ps.sps->log2_min_pu_size;
    int y_pu             = y0 >> s->ps.sps->log2_min_pu_size;
    int min_pu_width     = s->ps.sps->min_pu_width;
    int size_in_pus      = pu_size >> s->ps.sps->log2_min_pu_size;
    int x0b              = av_mod_uintp2(x0, s->ps.sps->log2_ctb_size);
    int y0b              = av_mod_uintp2(y0, s->ps.sps->log2_ctb_size);

    int cand_up   = (lc->ctb_up_flag || y0b) ?
                    s->tab_ipm[(y_pu - 1) * min_pu_width + x_pu] : INTRA_DC;
    int cand_left = (lc->ctb_left_flag || x0b) ?
                    s->tab_ipm[y_pu * min_pu_width + x_pu - 1]   : INTRA_DC;

    int y_ctb = (y0 >> (s->ps.sps->log2_ctb_size)) << (s->ps.sps->log2_ctb_size);

    MvField *tab_mvf = s->ref->tab_mvf;
    int intra_pred_mode;
    int candidate[3];
    int i, j;

    // intra_pred_mode prediction does not cross vertical CTB boundaries
    if ((y0 - 1) < y_ctb)
        cand_up = INTRA_DC;

    if (cand_left == cand_up) {
        if (cand_left < 2) {
            candidate[0] = INTRA_PLANAR;
            candidate[1] = INTRA_DC;
            candidate[2] = INTRA_ANGULAR_26;
        } else {
            candidate[0] = cand_left;
            candidate[1] = 2 + ((cand_left - 2 - 1 + 32) & 31);
            candidate[2] = 2 + ((cand_left - 2 + 1) & 31);
        }
    } else {
        candidate[0] = cand_left;
        candidate[1] = cand_up;
        if (candidate[0] != INTRA_PLANAR && candidate[1] != INTRA_PLANAR) {
            candidate[2] = INTRA_PLANAR;
        } else if (candidate[0] != INTRA_DC && candidate[1] != INTRA_DC) {
            candidate[2] = INTRA_DC;
        } else {
            candidate[2] = INTRA_ANGULAR_26;
        }
    }

    if (prev_intra_luma_pred_flag) {
        intra_pred_mode = candidate[lc->pu.mpm_idx];
    } else {
        if (candidate[0] > candidate[1])
            FFSWAP(uint8_t, candidate[0], candidate[1]);
        if (candidate[0] > candidate[2])
            FFSWAP(uint8_t, candidate[0], candidate[2]);
        if (candidate[1] > candidate[2])
            FFSWAP(uint8_t, candidate[1], candidate[2]);

        intra_pred_mode = lc->pu.rem_intra_luma_pred_mode;
        for (i = 0; i < 3; i++)
            if (intra_pred_mode >= candidate[i])
                intra_pred_mode++;
    }

    /* write the intra prediction units into the mv array */
    if (!size_in_pus)
        size_in_pus = 1;
    for (i = 0; i < size_in_pus; i++) {
        memset(&s->tab_ipm[(y_pu + i) * min_pu_width + x_pu],
               intra_pred_mode, size_in_pus);

        for (j = 0; j < size_in_pus; j++) {
            tab_mvf[(y_pu + j) * min_pu_width + x_pu + i].pred_flag = PF_INTRA;
        }
    }

    return intra_pred_mode;
}

static av_always_inline void set_ct_depth(HEVCContext *s, int x0, int y0,
                                          int log2_cb_size, int ct_depth)
{
    int length = (1 << log2_cb_size) >> s->ps.sps->log2_min_cb_size;
    int x_cb   = x0 >> s->ps.sps->log2_min_cb_size;
    int y_cb   = y0 >> s->ps.sps->log2_min_cb_size;
    int y;

    for (y = 0; y < length; y++)
        memset(&s->tab_ct_depth[(y_cb + y) * s->ps.sps->min_cb_width + x_cb],
               ct_depth, length);
}

static const uint8_t tab_mode_idx[] = {
     0,  1,  2,  2,  2,  2,  3,  5,  7,  8, 10, 12, 13, 15, 17, 18, 19, 20,
    21, 22, 23, 23, 24, 24, 25, 25, 26, 27, 27, 28, 28, 29, 29, 30, 31};

static void intra_prediction_unit(HEVCContext *s, int x0, int y0,
                                  int log2_cb_size)
{
    HEVCLocalContext *lc = s->HEVClc;
    static const uint8_t intra_chroma_table[4] = { 0, 26, 10, 1 };
    uint8_t prev_intra_luma_pred_flag[4];
    int split   = lc->cu.part_mode == PART_NxN;
    int pb_size = (1 << log2_cb_size) >> split;
    int side    = split + 1;
    int chroma_mode;
    int i, j;

    for (i = 0; i < side; i++)
        for (j = 0; j < side; j++)
            prev_intra_luma_pred_flag[2 * i + j] = ff_hevc_prev_intra_luma_pred_flag_decode(s);

    for (i = 0; i < side; i++) {
        for (j = 0; j < side; j++) {
            if (prev_intra_luma_pred_flag[2 * i + j])
                lc->pu.mpm_idx = ff_hevc_mpm_idx_decode(s);
            else
                lc->pu.rem_intra_luma_pred_mode = ff_hevc_rem_intra_luma_pred_mode_decode(s);

            lc->pu.intra_pred_mode[2 * i + j] =
                luma_intra_pred_mode(s, x0 + pb_size * j, y0 + pb_size * i, pb_size,
                                     prev_intra_luma_pred_flag[2 * i + j]);
        }
    }

    if (s->ps.sps->chroma_format_idc == 3) {
        for (i = 0; i < side; i++) {
            for (j = 0; j < side; j++) {
                lc->pu.chroma_mode_c[2 * i + j] = chroma_mode = ff_hevc_intra_chroma_pred_mode_decode(s);
                if (chroma_mode != 4) {
                    if (lc->pu.intra_pred_mode[2 * i + j] == intra_chroma_table[chroma_mode])
                        lc->pu.intra_pred_mode_c[2 * i + j] = 34;
                    else
                        lc->pu.intra_pred_mode_c[2 * i + j] = intra_chroma_table[chroma_mode];
                } else {
                    lc->pu.intra_pred_mode_c[2 * i + j] = lc->pu.intra_pred_mode[2 * i + j];
                }
            }
        }
    } else if (s->ps.sps->chroma_format_idc == 2) {
        int mode_idx;
        lc->pu.chroma_mode_c[0] = chroma_mode = ff_hevc_intra_chroma_pred_mode_decode(s);
        if (chroma_mode != 4) {
            if (lc->pu.intra_pred_mode[0] == intra_chroma_table[chroma_mode])
                mode_idx = 34;
            else
                mode_idx = intra_chroma_table[chroma_mode];
        } else {
            mode_idx = lc->pu.intra_pred_mode[0];
        }
        lc->pu.intra_pred_mode_c[0] = tab_mode_idx[mode_idx];
    } else if (s->ps.sps->chroma_format_idc != 0) {
        chroma_mode = ff_hevc_intra_chroma_pred_mode_decode(s);
        if (chroma_mode != 4) {
            if (lc->pu.intra_pred_mode[0] == intra_chroma_table[chroma_mode])
                lc->pu.intra_pred_mode_c[0] = 34;
            else
                lc->pu.intra_pred_mode_c[0] = intra_chroma_table[chroma_mode];
        } else {
            lc->pu.intra_pred_mode_c[0] = lc->pu.intra_pred_mode[0];
        }
    }
}

static void intra_prediction_unit_default_value(HEVCContext *s,
                                                int x0, int y0,
                                                int log2_cb_size)
{
    HEVCLocalContext *lc = s->HEVClc;
    int pb_size          = 1 << log2_cb_size;
    int size_in_pus      = pb_size >> s->ps.sps->log2_min_pu_size;
    int min_pu_width     = s->ps.sps->min_pu_width;
    MvField *tab_mvf     = s->ref->tab_mvf;
    int x_pu             = x0 >> s->ps.sps->log2_min_pu_size;
    int y_pu             = y0 >> s->ps.sps->log2_min_pu_size;
    int j, k;

    if (size_in_pus == 0)
        size_in_pus = 1;
    for (j = 0; j < size_in_pus; j++)
        memset(&s->tab_ipm[(y_pu + j) * min_pu_width + x_pu], INTRA_DC, size_in_pus);
    if (lc->cu.pred_mode == MODE_INTRA)
        for (j = 0; j < size_in_pus; j++)
            for (k = 0; k < size_in_pus; k++)
                tab_mvf[(y_pu + j) * min_pu_width + x_pu + k].pred_flag = PF_INTRA;
}

static int hls_coding_unit(HEVCContext *s, int x0, int y0, int log2_cb_size)
{
    int cb_size          = 1 << log2_cb_size;
    HEVCLocalContext *lc = s->HEVClc;
    int log2_min_cb_size = s->ps.sps->log2_min_cb_size;
    int length           = cb_size >> log2_min_cb_size;
    int min_cb_width     = s->ps.sps->min_cb_width;
    int x_cb             = x0 >> log2_min_cb_size;
    int y_cb             = y0 >> log2_min_cb_size;
    int idx              = log2_cb_size - 2;
    int qp_block_mask    = (1<<(s->ps.sps->log2_ctb_size - s->ps.pps->diff_cu_qp_delta_depth)) - 1;
    int x, y, ret;

    lc->cu.x                = x0;
    lc->cu.y                = y0;
    lc->cu.pred_mode        = MODE_INTRA;
    lc->cu.part_mode        = PART_2Nx2N;
    lc->cu.intra_split_flag = 0;

    SAMPLE_CTB(s->skip_flag, x_cb, y_cb) = 0;
    for (x = 0; x < 4; x++)
        lc->pu.intra_pred_mode[x] = 1;
    if (s->ps.pps->transquant_bypass_enable_flag) {
        lc->cu.cu_transquant_bypass_flag = ff_hevc_cu_transquant_bypass_flag_decode(s);
        if (lc->cu.cu_transquant_bypass_flag)
            set_deblocking_bypass(s, x0, y0, log2_cb_size);
    } else
        lc->cu.cu_transquant_bypass_flag = 0;

    if (s->sh.slice_type != I_SLICE) {
        uint8_t skip_flag = ff_hevc_skip_flag_decode(s, x0, y0, x_cb, y_cb);

        x = y_cb * min_cb_width + x_cb;
        for (y = 0; y < length; y++) {
            memset(&s->skip_flag[x], skip_flag, length);
            x += min_cb_width;
        }
        lc->cu.pred_mode = skip_flag ? MODE_SKIP : MODE_INTER;
    } else {
        x = y_cb * min_cb_width + x_cb;
        for (y = 0; y < length; y++) {
            memset(&s->skip_flag[x], 0, length);
            x += min_cb_width;
        }
    }

    if (SAMPLE_CTB(s->skip_flag, x_cb, y_cb)) {
        hls_prediction_unit(s, x0, y0, cb_size, cb_size, log2_cb_size, 0, idx);
        intra_prediction_unit_default_value(s, x0, y0, log2_cb_size);

        if (!s->sh.disable_deblocking_filter_flag)
            ff_hevc_deblocking_boundary_strengths(s, x0, y0, log2_cb_size);
    } else {
        int pcm_flag = 0;

        if (s->sh.slice_type != I_SLICE)
            lc->cu.pred_mode = ff_hevc_pred_mode_decode(s);
        if (lc->cu.pred_mode != MODE_INTRA ||
            log2_cb_size == s->ps.sps->log2_min_cb_size) {
            lc->cu.part_mode        = ff_hevc_part_mode_decode(s, log2_cb_size);
            lc->cu.intra_split_flag = lc->cu.part_mode == PART_NxN &&
                                      lc->cu.pred_mode == MODE_INTRA;
        }

        if (lc->cu.pred_mode == MODE_INTRA) {
            if (lc->cu.part_mode == PART_2Nx2N && s->ps.sps->pcm_enabled_flag &&
                log2_cb_size >= s->ps.sps->pcm.log2_min_pcm_cb_size &&
                log2_cb_size <= s->ps.sps->pcm.log2_max_pcm_cb_size) {
                pcm_flag = ff_hevc_pcm_flag_decode(s);
            }
            if (pcm_flag) {
                intra_prediction_unit_default_value(s, x0, y0, log2_cb_size);
                ret = hls_pcm_sample(s, x0, y0, log2_cb_size);
                if (s->ps.sps->pcm.loop_filter_disable_flag)
                    set_deblocking_bypass(s, x0, y0, log2_cb_size);

                if (ret < 0)
                    return ret;
            } else {
                intra_prediction_unit(s, x0, y0, log2_cb_size);
            }
        } else {
            intra_prediction_unit_default_value(s, x0, y0, log2_cb_size);
            switch (lc->cu.part_mode) {
            case PART_2Nx2N:
                hls_prediction_unit(s, x0, y0, cb_size, cb_size, log2_cb_size, 0, idx);
                break;
            case PART_2NxN:
                hls_prediction_unit(s, x0, y0,               cb_size, cb_size / 2, log2_cb_size, 0, idx);
                hls_prediction_unit(s, x0, y0 + cb_size / 2, cb_size, cb_size / 2, log2_cb_size, 1, idx);
                break;
            case PART_Nx2N:
                hls_prediction_unit(s, x0,               y0, cb_size / 2, cb_size, log2_cb_size, 0, idx - 1);
                hls_prediction_unit(s, x0 + cb_size / 2, y0, cb_size / 2, cb_size, log2_cb_size, 1, idx - 1);
                break;
            case PART_2NxnU:
                hls_prediction_unit(s, x0, y0,               cb_size, cb_size     / 4, log2_cb_size, 0, idx);
                hls_prediction_unit(s, x0, y0 + cb_size / 4, cb_size, cb_size * 3 / 4, log2_cb_size, 1, idx);
                break;
            case PART_2NxnD:
                hls_prediction_unit(s, x0, y0,                   cb_size, cb_size * 3 / 4, log2_cb_size, 0, idx);
                hls_prediction_unit(s, x0, y0 + cb_size * 3 / 4, cb_size, cb_size     / 4, log2_cb_size, 1, idx);
                break;
            case PART_nLx2N:
                hls_prediction_unit(s, x0,               y0, cb_size     / 4, cb_size, log2_cb_size, 0, idx - 2);
                hls_prediction_unit(s, x0 + cb_size / 4, y0, cb_size * 3 / 4, cb_size, log2_cb_size, 1, idx - 2);
                break;
            case PART_nRx2N:
                hls_prediction_unit(s, x0,                   y0, cb_size * 3 / 4, cb_size, log2_cb_size, 0, idx - 2);
                hls_prediction_unit(s, x0 + cb_size * 3 / 4, y0, cb_size     / 4, cb_size, log2_cb_size, 1, idx - 2);
                break;
            case PART_NxN:
                hls_prediction_unit(s, x0,               y0,               cb_size / 2, cb_size / 2, log2_cb_size, 0, idx - 1);
                hls_prediction_unit(s, x0 + cb_size / 2, y0,               cb_size / 2, cb_size / 2, log2_cb_size, 1, idx - 1);
                hls_prediction_unit(s, x0,               y0 + cb_size / 2, cb_size / 2, cb_size / 2, log2_cb_size, 2, idx - 1);
                hls_prediction_unit(s, x0 + cb_size / 2, y0 + cb_size / 2, cb_size / 2, cb_size / 2, log2_cb_size, 3, idx - 1);
                break;
            }
        }

        if (!pcm_flag) {
            int rqt_root_cbf = 1;

            if (lc->cu.pred_mode != MODE_INTRA &&
                !(lc->cu.part_mode == PART_2Nx2N && lc->pu.merge_flag)) {
                rqt_root_cbf = ff_hevc_no_residual_syntax_flag_decode(s);
            }
            if (rqt_root_cbf) {
                const static int cbf[2] = { 0 };
                lc->cu.max_trafo_depth = lc->cu.pred_mode == MODE_INTRA ?
                                         s->ps.sps->max_transform_hierarchy_depth_intra + lc->cu.intra_split_flag :
                                         s->ps.sps->max_transform_hierarchy_depth_inter;
                ret = hls_transform_tree(s, x0, y0, x0, y0, x0, y0,
                                         log2_cb_size,
                                         log2_cb_size, 0, 0, cbf, cbf);
                if (ret < 0)
                    return ret;
            } else {
                if (!s->sh.disable_deblocking_filter_flag)
                    ff_hevc_deblocking_boundary_strengths(s, x0, y0, log2_cb_size);
            }
        }
    }

    if (s->ps.pps->cu_qp_delta_enabled_flag && lc->tu.is_cu_qp_delta_coded == 0)
        ff_hevc_set_qPy(s, x0, y0, log2_cb_size);

    x = y_cb * min_cb_width + x_cb;
    for (y = 0; y < length; y++) {
        memset(&s->qp_y_tab[x], lc->qp_y, length);
        x += min_cb_width;
    }

    if(((x0 + (1<<log2_cb_size)) & qp_block_mask) == 0 &&
       ((y0 + (1<<log2_cb_size)) & qp_block_mask) == 0) {
        lc->qPy_pred = lc->qp_y;
    }

    set_ct_depth(s, x0, y0, log2_cb_size, lc->ct_depth);

    return 0;
}

static int hls_coding_quadtree(HEVCContext *s, int x0, int y0,
                               int log2_cb_size, int cb_depth)
{
    HEVCLocalContext *lc = s->HEVClc;
    const int cb_size    = 1 << log2_cb_size;
    int ret;
    int split_cu;

    lc->ct_depth = cb_depth;
    if (x0 + cb_size <= s->ps.sps->width  &&
        y0 + cb_size <= s->ps.sps->height &&
        log2_cb_size > s->ps.sps->log2_min_cb_size) {
        split_cu = ff_hevc_split_coding_unit_flag_decode(s, cb_depth, x0, y0);
    } else {
        split_cu = (log2_cb_size > s->ps.sps->log2_min_cb_size);
    }
    if (s->ps.pps->cu_qp_delta_enabled_flag &&
        log2_cb_size >= s->ps.sps->log2_ctb_size - s->ps.pps->diff_cu_qp_delta_depth) {
        lc->tu.is_cu_qp_delta_coded = 0;
        lc->tu.cu_qp_delta          = 0;
    }

    if (s->sh.cu_chroma_qp_offset_enabled_flag &&
        log2_cb_size >= s->ps.sps->log2_ctb_size - s->ps.pps->diff_cu_chroma_qp_offset_depth) {
        lc->tu.is_cu_chroma_qp_offset_coded = 0;
    }

    if (split_cu) {
        int qp_block_mask = (1<<(s->ps.sps->log2_ctb_size - s->ps.pps->diff_cu_qp_delta_depth)) - 1;
        const int cb_size_split = cb_size >> 1;
        const int x1 = x0 + cb_size_split;
        const int y1 = y0 + cb_size_split;

        int more_data = 0;

        more_data = hls_coding_quadtree(s, x0, y0, log2_cb_size - 1, cb_depth + 1);
        if (more_data < 0)
            return more_data;

        if (more_data && x1 < s->ps.sps->width) {
            more_data = hls_coding_quadtree(s, x1, y0, log2_cb_size - 1, cb_depth + 1);
            if (more_data < 0)
                return more_data;
        }
        if (more_data && y1 < s->ps.sps->height) {
            more_data = hls_coding_quadtree(s, x0, y1, log2_cb_size - 1, cb_depth + 1);
            if (more_data < 0)
                return more_data;
        }
        if (more_data && x1 < s->ps.sps->width &&
            y1 < s->ps.sps->height) {
            more_data = hls_coding_quadtree(s, x1, y1, log2_cb_size - 1, cb_depth + 1);
            if (more_data < 0)
                return more_data;
        }

        if(((x0 + (1<<log2_cb_size)) & qp_block_mask) == 0 &&
            ((y0 + (1<<log2_cb_size)) & qp_block_mask) == 0)
            lc->qPy_pred = lc->qp_y;

        if (more_data)
            return ((x1 + cb_size_split) < s->ps.sps->width ||
                    (y1 + cb_size_split) < s->ps.sps->height);
        else
            return 0;
    } else {
        ret = hls_coding_unit(s, x0, y0, log2_cb_size);
        if (ret < 0)
            return ret;
        if ((!((x0 + cb_size) %
               (1 << (s->ps.sps->log2_ctb_size))) ||
             (x0 + cb_size >= s->ps.sps->width)) &&
            (!((y0 + cb_size) %
               (1 << (s->ps.sps->log2_ctb_size))) ||
             (y0 + cb_size >= s->ps.sps->height))) {
            int end_of_slice_flag = ff_hevc_end_of_slice_flag_decode(s);
            return !end_of_slice_flag;
        } else {
            return 1;
        }
    }

    return 0;
}

static void hls_decode_neighbour(HEVCContext *s, int x_ctb, int y_ctb,
                                 int ctb_addr_ts)
{
    HEVCLocalContext *lc  = s->HEVClc;
    int ctb_size          = 1 << s->ps.sps->log2_ctb_size;
    int ctb_addr_rs       = s->ps.pps->ctb_addr_ts_to_rs[ctb_addr_ts];
    int ctb_addr_in_slice = ctb_addr_rs - s->sh.slice_addr;

    s->tab_slice_address[ctb_addr_rs] = s->sh.slice_addr;

    if (s->ps.pps->entropy_coding_sync_enabled_flag) {
        if (x_ctb == 0 && (y_ctb & (ctb_size - 1)) == 0)
            lc->first_qp_group = 1;
        lc->end_of_tiles_x = s->ps.sps->width;
    } else if (s->ps.pps->tiles_enabled_flag) {
        if (ctb_addr_ts && s->ps.pps->tile_id[ctb_addr_ts] != s->ps.pps->tile_id[ctb_addr_ts - 1]) {
            int idxX = s->ps.pps->col_idxX[x_ctb >> s->ps.sps->log2_ctb_size];
            lc->end_of_tiles_x   = x_ctb + (s->ps.pps->column_width[idxX] << s->ps.sps->log2_ctb_size);
            lc->first_qp_group   = 1;
        }
    } else {
        lc->end_of_tiles_x = s->ps.sps->width;
    }

    lc->end_of_tiles_y = FFMIN(y_ctb + ctb_size, s->ps.sps->height);

    lc->boundary_flags = 0;
    if (s->ps.pps->tiles_enabled_flag) {
        if (x_ctb > 0 && s->ps.pps->tile_id[ctb_addr_ts] != s->ps.pps->tile_id[s->ps.pps->ctb_addr_rs_to_ts[ctb_addr_rs - 1]])
            lc->boundary_flags |= BOUNDARY_LEFT_TILE;
        if (x_ctb > 0 && s->tab_slice_address[ctb_addr_rs] != s->tab_slice_address[ctb_addr_rs - 1])
            lc->boundary_flags |= BOUNDARY_LEFT_SLICE;
        if (y_ctb > 0 && s->ps.pps->tile_id[ctb_addr_ts] != s->ps.pps->tile_id[s->ps.pps->ctb_addr_rs_to_ts[ctb_addr_rs - s->ps.sps->ctb_width]])
            lc->boundary_flags |= BOUNDARY_UPPER_TILE;
        if (y_ctb > 0 && s->tab_slice_address[ctb_addr_rs] != s->tab_slice_address[ctb_addr_rs - s->ps.sps->ctb_width])
            lc->boundary_flags |= BOUNDARY_UPPER_SLICE;
    } else {
        if (ctb_addr_in_slice <= 0)
            lc->boundary_flags |= BOUNDARY_LEFT_SLICE;
        if (ctb_addr_in_slice < s->ps.sps->ctb_width)
            lc->boundary_flags |= BOUNDARY_UPPER_SLICE;
    }

    lc->ctb_left_flag = ((x_ctb > 0) && (ctb_addr_in_slice > 0) && !(lc->boundary_flags & BOUNDARY_LEFT_TILE));
    lc->ctb_up_flag   = ((y_ctb > 0) && (ctb_addr_in_slice >= s->ps.sps->ctb_width) && !(lc->boundary_flags & BOUNDARY_UPPER_TILE));
    lc->ctb_up_right_flag = ((y_ctb > 0)  && (ctb_addr_in_slice+1 >= s->ps.sps->ctb_width) && (s->ps.pps->tile_id[ctb_addr_ts] == s->ps.pps->tile_id[s->ps.pps->ctb_addr_rs_to_ts[ctb_addr_rs+1 - s->ps.sps->ctb_width]]));
    lc->ctb_up_left_flag = ((x_ctb > 0) && (y_ctb > 0)  && (ctb_addr_in_slice-1 >= s->ps.sps->ctb_width) && (s->ps.pps->tile_id[ctb_addr_ts] == s->ps.pps->tile_id[s->ps.pps->ctb_addr_rs_to_ts[ctb_addr_rs-1 - s->ps.sps->ctb_width]]));
}

static int hls_decode_entry(AVCodecContext *avctxt, void *isFilterThread)
{
    HEVCContext *s  = avctxt->priv_data;
    int ctb_size    = 1 << s->ps.sps->log2_ctb_size;
    int more_data   = 1;
    int x_ctb       = 0;
    int y_ctb       = 0;
    int ctb_addr_ts = s->ps.pps->ctb_addr_rs_to_ts[s->sh.slice_ctb_addr_rs];

    if (!ctb_addr_ts && s->sh.dependent_slice_segment_flag) {
        av_log(s->avctx, AV_LOG_ERROR, "Impossible initial tile.\n");
        return AVERROR_INVALIDDATA;
    }

    if (s->sh.dependent_slice_segment_flag) {
        int prev_rs = s->ps.pps->ctb_addr_ts_to_rs[ctb_addr_ts - 1];
        if (s->tab_slice_address[prev_rs] != s->sh.slice_addr) {
            av_log(s->avctx, AV_LOG_ERROR, "Previous slice segment missing\n");
            return AVERROR_INVALIDDATA;
        }
    }

    while (more_data && ctb_addr_ts < s->ps.sps->ctb_size) {
        int ctb_addr_rs = s->ps.pps->ctb_addr_ts_to_rs[ctb_addr_ts];

        x_ctb = (ctb_addr_rs % ((s->ps.sps->width + ctb_size - 1) >> s->ps.sps->log2_ctb_size)) << s->ps.sps->log2_ctb_size;
        y_ctb = (ctb_addr_rs / ((s->ps.sps->width + ctb_size - 1) >> s->ps.sps->log2_ctb_size)) << s->ps.sps->log2_ctb_size;
        hls_decode_neighbour(s, x_ctb, y_ctb, ctb_addr_ts);

        ff_hevc_cabac_init(s, ctb_addr_ts);

        hls_sao_param(s, x_ctb >> s->ps.sps->log2_ctb_size, y_ctb >> s->ps.sps->log2_ctb_size);

        s->deblock[ctb_addr_rs].beta_offset = s->sh.beta_offset;
        s->deblock[ctb_addr_rs].tc_offset   = s->sh.tc_offset;
        s->filter_slice_edges[ctb_addr_rs]  = s->sh.slice_loop_filter_across_slices_enabled_flag;

        more_data = hls_coding_quadtree(s, x_ctb, y_ctb, s->ps.sps->log2_ctb_size, 0);
        if (more_data < 0) {
            s->tab_slice_address[ctb_addr_rs] = -1;
            return more_data;
        }


        ctb_addr_ts++;
        ff_hevc_save_states(s, ctb_addr_ts);
        ff_hevc_hls_filters(s, x_ctb, y_ctb, ctb_size);
    }

    if (x_ctb + ctb_size >= s->ps.sps->width &&
        y_ctb + ctb_size >= s->ps.sps->height)
        ff_hevc_hls_filter(s, x_ctb, y_ctb, ctb_size);

    return ctb_addr_ts;
}

<<<<<<< HEAD
static int hls_slice_data(HEVCContext *s)
{
    int arg[2];
    int ret[2];

    arg[0] = 0;
    arg[1] = 1;

    s->avctx->execute(s->avctx, hls_decode_entry, arg, ret , 1, sizeof(int));
    return ret[0];
}
static int hls_decode_entry_wpp(AVCodecContext *avctxt, void *input_ctb_row, int job, int self_id)
{
    HEVCContext *s1  = avctxt->priv_data, *s;
    HEVCLocalContext *lc;
    int ctb_size    = 1<< s1->ps.sps->log2_ctb_size;
    int more_data   = 1;
    int *ctb_row_p    = input_ctb_row;
    int ctb_row = ctb_row_p[job];
    int ctb_addr_rs = s1->sh.slice_ctb_addr_rs + ctb_row * ((s1->ps.sps->width + ctb_size - 1) >> s1->ps.sps->log2_ctb_size);
    int ctb_addr_ts = s1->ps.pps->ctb_addr_rs_to_ts[ctb_addr_rs];
    int thread = ctb_row % s1->threads_number;
    int ret;

    s = s1->sList[self_id];
    lc = s->HEVClc;

    if(ctb_row) {
        ret = init_get_bits8(&lc->gb, s->data + s->sh.offset[ctb_row - 1], s->sh.size[ctb_row - 1]);

        if (ret < 0)
            return ret;
        ff_init_cabac_decoder(&lc->cc, s->data + s->sh.offset[(ctb_row)-1], s->sh.size[ctb_row - 1]);
    }

    while(more_data && ctb_addr_ts < s->ps.sps->ctb_size) {
        int x_ctb = (ctb_addr_rs % s->ps.sps->ctb_width) << s->ps.sps->log2_ctb_size;
        int y_ctb = (ctb_addr_rs / s->ps.sps->ctb_width) << s->ps.sps->log2_ctb_size;

        hls_decode_neighbour(s, x_ctb, y_ctb, ctb_addr_ts);

        ff_thread_await_progress2(s->avctx, ctb_row, thread, SHIFT_CTB_WPP);

        if (avpriv_atomic_int_get(&s1->wpp_err)){
            ff_thread_report_progress2(s->avctx, ctb_row , thread, SHIFT_CTB_WPP);
            return 0;
        }

        ff_hevc_cabac_init(s, ctb_addr_ts);
        hls_sao_param(s, x_ctb >> s->ps.sps->log2_ctb_size, y_ctb >> s->ps.sps->log2_ctb_size);
        more_data = hls_coding_quadtree(s, x_ctb, y_ctb, s->ps.sps->log2_ctb_size, 0);

        if (more_data < 0) {
            s->tab_slice_address[ctb_addr_rs] = -1;
            return more_data;
        }

        ctb_addr_ts++;

        ff_hevc_save_states(s, ctb_addr_ts);
        ff_thread_report_progress2(s->avctx, ctb_row, thread, 1);
        ff_hevc_hls_filters(s, x_ctb, y_ctb, ctb_size);

        if (!more_data && (x_ctb+ctb_size) < s->ps.sps->width && ctb_row != s->sh.num_entry_point_offsets) {
            avpriv_atomic_int_set(&s1->wpp_err,  1);
            ff_thread_report_progress2(s->avctx, ctb_row ,thread, SHIFT_CTB_WPP);
            return 0;
        }

        if ((x_ctb+ctb_size) >= s->ps.sps->width && (y_ctb+ctb_size) >= s->ps.sps->height ) {
            ff_hevc_hls_filter(s, x_ctb, y_ctb, ctb_size);
            ff_thread_report_progress2(s->avctx, ctb_row , thread, SHIFT_CTB_WPP);
            return ctb_addr_ts;
        }
        ctb_addr_rs       = s->ps.pps->ctb_addr_ts_to_rs[ctb_addr_ts];
        x_ctb+=ctb_size;

        if(x_ctb >= s->ps.sps->width) {
            break;
        }
    }
    ff_thread_report_progress2(s->avctx, ctb_row ,thread, SHIFT_CTB_WPP);

    return 0;
}

static int hls_slice_data_wpp(HEVCContext *s, const uint8_t *nal, int length)
{
    HEVCLocalContext *lc = s->HEVClc;
    int *ret = av_malloc_array(s->sh.num_entry_point_offsets + 1, sizeof(int));
    int *arg = av_malloc_array(s->sh.num_entry_point_offsets + 1, sizeof(int));
    int offset;
    int startheader, cmpt = 0;
    int i, j, res = 0;

    if (!ret || !arg) {
        av_free(ret);
        av_free(arg);
        return AVERROR(ENOMEM);
    }


    if (!s->sList[1]) {
        ff_alloc_entries(s->avctx, s->sh.num_entry_point_offsets + 1);


        for (i = 1; i < s->threads_number; i++) {
            s->sList[i] = av_malloc(sizeof(HEVCContext));
            memcpy(s->sList[i], s, sizeof(HEVCContext));
            s->HEVClcList[i] = av_mallocz(sizeof(HEVCLocalContext));
            s->sList[i]->HEVClc = s->HEVClcList[i];
        }
    }

    offset = (lc->gb.index >> 3);

    for (j = 0, cmpt = 0, startheader = offset + s->sh.entry_point_offset[0]; j < s->skipped_bytes; j++) {
        if (s->skipped_bytes_pos[j] >= offset && s->skipped_bytes_pos[j] < startheader) {
            startheader--;
            cmpt++;
        }
    }

    for (i = 1; i < s->sh.num_entry_point_offsets; i++) {
        offset += (s->sh.entry_point_offset[i - 1] - cmpt);
        for (j = 0, cmpt = 0, startheader = offset
             + s->sh.entry_point_offset[i]; j < s->skipped_bytes; j++) {
            if (s->skipped_bytes_pos[j] >= offset && s->skipped_bytes_pos[j] < startheader) {
                startheader--;
                cmpt++;
            }
        }
        s->sh.size[i - 1] = s->sh.entry_point_offset[i] - cmpt;
        s->sh.offset[i - 1] = offset;

    }
    if (s->sh.num_entry_point_offsets != 0) {
        offset += s->sh.entry_point_offset[s->sh.num_entry_point_offsets - 1] - cmpt;
        s->sh.size[s->sh.num_entry_point_offsets - 1] = length - offset;
        s->sh.offset[s->sh.num_entry_point_offsets - 1] = offset;

    }
    s->data = nal;

    for (i = 1; i < s->threads_number; i++) {
        s->sList[i]->HEVClc->first_qp_group = 1;
        s->sList[i]->HEVClc->qp_y = s->sList[0]->HEVClc->qp_y;
        memcpy(s->sList[i], s, sizeof(HEVCContext));
        s->sList[i]->HEVClc = s->HEVClcList[i];
    }

    avpriv_atomic_int_set(&s->wpp_err, 0);
    ff_reset_entries(s->avctx);

    for (i = 0; i <= s->sh.num_entry_point_offsets; i++) {
        arg[i] = i;
        ret[i] = 0;
    }

    if (s->ps.pps->entropy_coding_sync_enabled_flag)
        s->avctx->execute2(s->avctx, (void *) hls_decode_entry_wpp, arg, ret, s->sh.num_entry_point_offsets + 1);

    for (i = 0; i <= s->sh.num_entry_point_offsets; i++)
        res += ret[i];
    av_free(ret);
    av_free(arg);
    return res;
}

/**
 * @return AVERROR_INVALIDDATA if the packet is not a valid NAL unit,
 * 0 if the unit should be skipped, 1 otherwise
 */
static int hls_nal_unit(HEVCNAL *nal, AVCodecContext *avctx)
{
    GetBitContext *gb = &nal->gb;
    int nuh_layer_id;

    if (get_bits1(gb) != 0)
        return AVERROR_INVALIDDATA;

    nal->type = get_bits(gb, 6);

    nuh_layer_id   = get_bits(gb, 6);
    nal->temporal_id = get_bits(gb, 3) - 1;
    if (nal->temporal_id < 0)
        return AVERROR_INVALIDDATA;

    av_log(avctx, AV_LOG_DEBUG,
           "nal_unit_type: %d, nuh_layer_id: %d, temporal_id: %d\n",
           nal->type, nuh_layer_id, nal->temporal_id);

    return nuh_layer_id == 0;
=======
static void restore_tqb_pixels(HEVCContext *s)
{
    int min_pu_size = 1 << s->ps.sps->log2_min_pu_size;
    int x, y, c_idx;

    for (c_idx = 0; c_idx < 3; c_idx++) {
        ptrdiff_t stride = s->frame->linesize[c_idx];
        int hshift       = s->ps.sps->hshift[c_idx];
        int vshift       = s->ps.sps->vshift[c_idx];
        for (y = 0; y < s->ps.sps->min_pu_height; y++) {
            for (x = 0; x < s->ps.sps->min_pu_width; x++) {
                if (s->is_pcm[y * s->ps.sps->min_pu_width + x]) {
                    int n;
                    int len      = min_pu_size >> hshift;
                    uint8_t *src = &s->frame->data[c_idx][((y << s->ps.sps->log2_min_pu_size) >> vshift) * stride + (((x << s->ps.sps->log2_min_pu_size) >> hshift) << s->ps.sps->pixel_shift)];
                    uint8_t *dst = &s->sao_frame->data[c_idx][((y << s->ps.sps->log2_min_pu_size) >> vshift) * stride + (((x << s->ps.sps->log2_min_pu_size) >> hshift) << s->ps.sps->pixel_shift)];
                    for (n = 0; n < (min_pu_size >> vshift); n++) {
                        memcpy(dst, src, len);
                        src += stride;
                        dst += stride;
                    }
                }
            }
        }
    }
>>>>>>> d82e1adc
}

static int set_side_data(HEVCContext *s)
{
    AVFrame *out = s->ref->frame;

    if (s->sei_frame_packing_present &&
        s->frame_packing_arrangement_type >= 3 &&
        s->frame_packing_arrangement_type <= 5 &&
        s->content_interpretation_type > 0 &&
        s->content_interpretation_type < 3) {
        AVStereo3D *stereo = av_stereo3d_create_side_data(out);
        if (!stereo)
            return AVERROR(ENOMEM);

        switch (s->frame_packing_arrangement_type) {
        case 3:
            if (s->quincunx_subsampling)
                stereo->type = AV_STEREO3D_SIDEBYSIDE_QUINCUNX;
            else
                stereo->type = AV_STEREO3D_SIDEBYSIDE;
            break;
        case 4:
            stereo->type = AV_STEREO3D_TOPBOTTOM;
            break;
        case 5:
            stereo->type = AV_STEREO3D_FRAMESEQUENCE;
            break;
        }

        if (s->content_interpretation_type == 2)
            stereo->flags = AV_STEREO3D_FLAG_INVERT;
    }

    if (s->sei_display_orientation_present &&
        (s->sei_anticlockwise_rotation || s->sei_hflip || s->sei_vflip)) {
        double angle = s->sei_anticlockwise_rotation * 360 / (double) (1 << 16);
        AVFrameSideData *rotation = av_frame_new_side_data(out,
                                                           AV_FRAME_DATA_DISPLAYMATRIX,
                                                           sizeof(int32_t) * 9);
        if (!rotation)
            return AVERROR(ENOMEM);

        av_display_rotation_set((int32_t *)rotation->data, angle);
        av_display_matrix_flip((int32_t *)rotation->data,
                               s->sei_hflip, s->sei_vflip);
    }

    return 0;
}

static int hevc_frame_start(HEVCContext *s)
{
    HEVCLocalContext *lc = s->HEVClc;
    int pic_size_in_ctb  = ((s->ps.sps->width  >> s->ps.sps->log2_min_cb_size) + 1) *
                           ((s->ps.sps->height >> s->ps.sps->log2_min_cb_size) + 1);
    int ret;

    memset(s->horizontal_bs, 0, s->bs_width * s->bs_height);
    memset(s->vertical_bs,   0, s->bs_width * s->bs_height);
    memset(s->cbf_luma,      0, s->ps.sps->min_tb_width * s->ps.sps->min_tb_height);
    memset(s->is_pcm,        0, (s->ps.sps->min_pu_width + 1) * (s->ps.sps->min_pu_height + 1));
    memset(s->tab_slice_address, -1, pic_size_in_ctb * sizeof(*s->tab_slice_address));

    s->is_decoded        = 0;
    s->first_nal_type    = s->nal_unit_type;

    if (s->ps.pps->tiles_enabled_flag)
        lc->end_of_tiles_x = s->ps.pps->column_width[0] << s->ps.sps->log2_ctb_size;

    ret = ff_hevc_set_new_ref(s, &s->frame, s->poc);
    if (ret < 0)
        goto fail;

    ret = ff_hevc_frame_rps(s);
    if (ret < 0) {
        av_log(s->avctx, AV_LOG_ERROR, "Error constructing the frame RPS.\n");
        goto fail;
    }

    s->ref->frame->key_frame = IS_IRAP(s);

    ret = set_side_data(s);
    if (ret < 0)
        goto fail;

    s->frame->pict_type = 3 - s->sh.slice_type;

    if (!IS_IRAP(s))
        ff_hevc_bump_frame(s);

    av_frame_unref(s->output_frame);
    ret = ff_hevc_output_frame(s, s->output_frame, 0);
    if (ret < 0)
        goto fail;

    if (!s->avctx->hwaccel)
        ff_thread_finish_setup(s->avctx);

    return 0;

fail:
    if (s->ref)
        ff_hevc_unref_frame(s, s->ref, ~0);
    s->ref = NULL;
    return ret;
}

static int decode_nal_unit(HEVCContext *s, const HEVCNAL *nal)
{
    HEVCLocalContext *lc = s->HEVClc;
    GetBitContext *gb    = &lc->gb;
    int ctb_addr_ts, ret;

    *gb              = nal->gb;
    s->nal_unit_type = nal->type;
    s->temporal_id   = nal->temporal_id;

    switch (s->nal_unit_type) {
    case NAL_VPS:
        ret = ff_hevc_decode_nal_vps(gb, s->avctx, &s->ps);
        if (ret < 0)
            goto fail;
        break;
    case NAL_SPS:
        ret = ff_hevc_decode_nal_sps(gb, s->avctx, &s->ps,
                                     s->apply_defdispwin);
        if (ret < 0)
            goto fail;
        break;
    case NAL_PPS:
        ret = ff_hevc_decode_nal_pps(gb, s->avctx, &s->ps);
        if (ret < 0)
            goto fail;
        break;
    case NAL_SEI_PREFIX:
    case NAL_SEI_SUFFIX:
        ret = ff_hevc_decode_nal_sei(s);
        if (ret < 0)
            goto fail;
        break;
    case NAL_TRAIL_R:
    case NAL_TRAIL_N:
    case NAL_TSA_N:
    case NAL_TSA_R:
    case NAL_STSA_N:
    case NAL_STSA_R:
    case NAL_BLA_W_LP:
    case NAL_BLA_W_RADL:
    case NAL_BLA_N_LP:
    case NAL_IDR_W_RADL:
    case NAL_IDR_N_LP:
    case NAL_CRA_NUT:
    case NAL_RADL_N:
    case NAL_RADL_R:
    case NAL_RASL_N:
    case NAL_RASL_R:
        ret = hls_slice_header(s);
        if (ret < 0)
            return ret;

        if (s->max_ra == INT_MAX) {
            if (s->nal_unit_type == NAL_CRA_NUT || IS_BLA(s)) {
                s->max_ra = s->poc;
            } else {
                if (IS_IDR(s))
                    s->max_ra = INT_MIN;
            }
        }

        if ((s->nal_unit_type == NAL_RASL_R || s->nal_unit_type == NAL_RASL_N) &&
            s->poc <= s->max_ra) {
            s->is_decoded = 0;
            break;
        } else {
            if (s->nal_unit_type == NAL_RASL_R && s->poc > s->max_ra)
                s->max_ra = INT_MIN;
        }

        if (s->sh.first_slice_in_pic_flag) {
            ret = hevc_frame_start(s);
            if (ret < 0)
                return ret;
        } else if (!s->ref) {
            av_log(s->avctx, AV_LOG_ERROR, "First slice in a frame missing.\n");
            goto fail;
        }

        if (s->nal_unit_type != s->first_nal_type) {
            av_log(s->avctx, AV_LOG_ERROR,
                   "Non-matching NAL types of the VCL NALUs: %d %d\n",
                   s->first_nal_type, s->nal_unit_type);
            return AVERROR_INVALIDDATA;
        }

        if (!s->sh.dependent_slice_segment_flag &&
            s->sh.slice_type != I_SLICE) {
            ret = ff_hevc_slice_rpl(s);
            if (ret < 0) {
                av_log(s->avctx, AV_LOG_WARNING,
                       "Error constructing the reference lists for the current slice.\n");
                goto fail;
            }
        }

        if (s->sh.first_slice_in_pic_flag && s->avctx->hwaccel) {
            ret = s->avctx->hwaccel->start_frame(s->avctx, NULL, 0);
            if (ret < 0)
                goto fail;
        }

        if (s->avctx->hwaccel) {
            ret = s->avctx->hwaccel->decode_slice(s->avctx, nal->raw_data, nal->raw_size);
            if (ret < 0)
                goto fail;
        } else {
            if (s->threads_number > 1 && s->sh.num_entry_point_offsets > 0)
                ctb_addr_ts = hls_slice_data_wpp(s, nal->data, nal->size);
            else
                ctb_addr_ts = hls_slice_data(s);
            if (ctb_addr_ts >= (s->ps.sps->ctb_width * s->ps.sps->ctb_height)) {
                s->is_decoded = 1;
            }

            if (ctb_addr_ts < 0) {
                ret = ctb_addr_ts;
                goto fail;
            }
        }
        break;
    case NAL_EOS_NUT:
    case NAL_EOB_NUT:
        s->seq_decode = (s->seq_decode + 1) & 0xff;
        s->max_ra     = INT_MAX;
        break;
    case NAL_AUD:
    case NAL_FD_NUT:
        break;
    default:
        av_log(s->avctx, AV_LOG_INFO,
               "Skipping NAL unit %d\n", s->nal_unit_type);
    }

    return 0;
fail:
    if (s->avctx->err_recognition & AV_EF_EXPLODE)
        return ret;
    return 0;
}

static int decode_nal_units(HEVCContext *s, const uint8_t *buf, int length)
{
    int i, ret = 0;

    s->ref = NULL;
    s->last_eos = s->eos;
    s->eos = 0;

    /* split the input packet into NAL units, so we know the upper bound on the
     * number of slices in the frame */
<<<<<<< HEAD
    s->nb_nals = 0;
    while (length >= 4) {
        HEVCNAL *nal;
        int extract_length = 0;

        if (s->is_nalff) {
            int i;
            for (i = 0; i < s->nal_length_size; i++)
                extract_length = (extract_length << 8) | buf[i];
            buf    += s->nal_length_size;
            length -= s->nal_length_size;

            if (extract_length > length) {
                av_log(s->avctx, AV_LOG_ERROR, "Invalid NAL unit size.\n");
                ret = AVERROR_INVALIDDATA;
                goto fail;
            }
        } else {
            /* search start code */
            while (buf[0] != 0 || buf[1] != 0 || buf[2] != 1) {
                ++buf;
                --length;
                if (length < 4) {
                    av_log(s->avctx, AV_LOG_ERROR, "No start code is found.\n");
                    ret = AVERROR_INVALIDDATA;
                    goto fail;
                }
            }

            buf           += 3;
            length        -= 3;
        }

        if (!s->is_nalff)
            extract_length = length;

        if (s->nals_allocated < s->nb_nals + 1) {
            int new_size = s->nals_allocated + 1;
            void *tmp = av_realloc_array(s->nals, new_size, sizeof(*s->nals));
            ret = AVERROR(ENOMEM);
            if (!tmp) {
                goto fail;
            }
            s->nals = tmp;
            memset(s->nals + s->nals_allocated, 0,
                   (new_size - s->nals_allocated) * sizeof(*s->nals));

            tmp = av_realloc_array(s->skipped_bytes_nal, new_size, sizeof(*s->skipped_bytes_nal));
            if (!tmp)
                goto fail;
            s->skipped_bytes_nal = tmp;

            tmp = av_realloc_array(s->skipped_bytes_pos_size_nal, new_size, sizeof(*s->skipped_bytes_pos_size_nal));
            if (!tmp)
                goto fail;
            s->skipped_bytes_pos_size_nal = tmp;

            tmp = av_realloc_array(s->skipped_bytes_pos_nal, new_size, sizeof(*s->skipped_bytes_pos_nal));
            if (!tmp)
                goto fail;
            s->skipped_bytes_pos_nal = tmp;

            s->skipped_bytes_pos_size_nal[s->nals_allocated] = 1024; // initial buffer size
            s->skipped_bytes_pos_nal[s->nals_allocated] = av_malloc_array(s->skipped_bytes_pos_size_nal[s->nals_allocated], sizeof(*s->skipped_bytes_pos));
            if (!s->skipped_bytes_pos_nal[s->nals_allocated])
                goto fail;
            s->nals_allocated = new_size;
        }
        s->skipped_bytes_pos_size = s->skipped_bytes_pos_size_nal[s->nb_nals];
        s->skipped_bytes_pos = s->skipped_bytes_pos_nal[s->nb_nals];
        nal = &s->nals[s->nb_nals];

        consumed = ff_hevc_extract_rbsp(s, buf, extract_length, nal);
        if (consumed < 0) {
            ret = consumed;
            goto fail;
        }

        s->skipped_bytes_nal[s->nb_nals] = s->skipped_bytes;
        s->skipped_bytes_pos_size_nal[s->nb_nals] = s->skipped_bytes_pos_size;
        s->skipped_bytes_pos_nal[s->nb_nals++] = s->skipped_bytes_pos;

        ret = init_get_bits8(&nal->gb, nal->data, nal->size);
        if (ret < 0)
            goto fail;

        ret = hls_nal_unit(nal, s->avctx);
        if (ret <= 0) {
            if (ret < 0) {
                av_log(s->avctx, AV_LOG_ERROR, "Invalid NAL unit %d, skipping.\n",
                       nal->type);
            }
            s->nb_nals--;
            goto skip_nal;
        }
=======
    ret = ff_hevc_split_packet(&s->pkt, buf, length, s->avctx, s->is_nalff,
                               s->nal_length_size);
    if (ret < 0) {
        av_log(s->avctx, AV_LOG_ERROR,
               "Error splitting the input into NAL units.\n");
        return ret;
    }
>>>>>>> d82e1adc

    for (i = 0; i < s->pkt.nb_nals; i++) {
        if (s->pkt.nals[i].type == NAL_EOB_NUT ||
            s->pkt.nals[i].type == NAL_EOS_NUT)
            s->eos = 1;
    }

    /* parse the NAL units */
<<<<<<< HEAD
    for (i = 0; i < s->nb_nals; i++) {
        s->skipped_bytes = s->skipped_bytes_nal[i];
        s->skipped_bytes_pos = s->skipped_bytes_pos_nal[i];

        ret = decode_nal_unit(s, &s->nals[i]);
=======
    for (i = 0; i < s->pkt.nb_nals; i++) {
        ret = decode_nal_unit(s, &s->pkt.nals[i]);
>>>>>>> d82e1adc
        if (ret < 0) {
            av_log(s->avctx, AV_LOG_WARNING,
                   "Error parsing NAL unit #%d.\n", i);
            goto fail;
        }
    }

fail:
    if (s->ref && s->threads_type == FF_THREAD_FRAME)
        ff_thread_report_progress(&s->ref->tf, INT_MAX, 0);

    return ret;
}

static void print_md5(void *log_ctx, int level, uint8_t md5[16])
{
    int i;
    for (i = 0; i < 16; i++)
        av_log(log_ctx, level, "%02"PRIx8, md5[i]);
}

static int verify_md5(HEVCContext *s, AVFrame *frame)
{
    const AVPixFmtDescriptor *desc = av_pix_fmt_desc_get(frame->format);
    int pixel_shift;
    int i, j;

    if (!desc)
        return AVERROR(EINVAL);

    pixel_shift = desc->comp[0].depth_minus1 > 7;

    av_log(s->avctx, AV_LOG_DEBUG, "Verifying checksum for frame with POC %d: ",
           s->poc);

    /* the checksums are LE, so we have to byteswap for >8bpp formats
     * on BE arches */
#if HAVE_BIGENDIAN
    if (pixel_shift && !s->checksum_buf) {
        av_fast_malloc(&s->checksum_buf, &s->checksum_buf_size,
                       FFMAX3(frame->linesize[0], frame->linesize[1],
                              frame->linesize[2]));
        if (!s->checksum_buf)
            return AVERROR(ENOMEM);
    }
#endif

    for (i = 0; frame->data[i]; i++) {
        int width  = s->avctx->coded_width;
        int height = s->avctx->coded_height;
        int w = (i == 1 || i == 2) ? (width  >> desc->log2_chroma_w) : width;
        int h = (i == 1 || i == 2) ? (height >> desc->log2_chroma_h) : height;
        uint8_t md5[16];

        av_md5_init(s->md5_ctx);
        for (j = 0; j < h; j++) {
            const uint8_t *src = frame->data[i] + j * frame->linesize[i];
#if HAVE_BIGENDIAN
            if (pixel_shift) {
                s->bdsp.bswap16_buf((uint16_t *) s->checksum_buf,
                                    (const uint16_t *) src, w);
                src = s->checksum_buf;
            }
#endif
            av_md5_update(s->md5_ctx, src, w << pixel_shift);
        }
        av_md5_final(s->md5_ctx, md5);

        if (!memcmp(md5, s->md5[i], 16)) {
            av_log   (s->avctx, AV_LOG_DEBUG, "plane %d - correct ", i);
            print_md5(s->avctx, AV_LOG_DEBUG, md5);
            av_log   (s->avctx, AV_LOG_DEBUG, "; ");
        } else {
            av_log   (s->avctx, AV_LOG_ERROR, "mismatching checksum of plane %d - ", i);
            print_md5(s->avctx, AV_LOG_ERROR, md5);
            av_log   (s->avctx, AV_LOG_ERROR, " != ");
            print_md5(s->avctx, AV_LOG_ERROR, s->md5[i]);
            av_log   (s->avctx, AV_LOG_ERROR, "\n");
            return AVERROR_INVALIDDATA;
        }
    }

    av_log(s->avctx, AV_LOG_DEBUG, "\n");

    return 0;
}

static int hevc_decode_frame(AVCodecContext *avctx, void *data, int *got_output,
                             AVPacket *avpkt)
{
    int ret;
    HEVCContext *s = avctx->priv_data;

    if (!avpkt->size) {
        ret = ff_hevc_output_frame(s, data, 1);
        if (ret < 0)
            return ret;

        *got_output = ret;
        return 0;
    }

    s->ref = NULL;
    ret    = decode_nal_units(s, avpkt->data, avpkt->size);
    if (ret < 0)
        return ret;

    if (avctx->hwaccel) {
        if (s->ref && avctx->hwaccel->end_frame(avctx) < 0)
            av_log(avctx, AV_LOG_ERROR,
                   "hardware accelerator failed to decode picture\n");
    } else {
        /* verify the SEI checksum */
        if (avctx->err_recognition & AV_EF_CRCCHECK && s->is_decoded &&
            s->is_md5) {
            ret = verify_md5(s, s->ref->frame);
            if (ret < 0 && avctx->err_recognition & AV_EF_EXPLODE) {
                ff_hevc_unref_frame(s, s->ref, ~0);
                return ret;
            }
        }
    }
    s->is_md5 = 0;

    if (s->is_decoded) {
        av_log(avctx, AV_LOG_DEBUG, "Decoded frame with POC %d.\n", s->poc);
        s->is_decoded = 0;
    }

    if (s->output_frame->buf[0]) {
        av_frame_move_ref(data, s->output_frame);
        *got_output = 1;
    }

    return avpkt->size;
}

static int hevc_ref_frame(HEVCContext *s, HEVCFrame *dst, HEVCFrame *src)
{
    int ret;

    ret = ff_thread_ref_frame(&dst->tf, &src->tf);
    if (ret < 0)
        return ret;

    dst->tab_mvf_buf = av_buffer_ref(src->tab_mvf_buf);
    if (!dst->tab_mvf_buf)
        goto fail;
    dst->tab_mvf = src->tab_mvf;

    dst->rpl_tab_buf = av_buffer_ref(src->rpl_tab_buf);
    if (!dst->rpl_tab_buf)
        goto fail;
    dst->rpl_tab = src->rpl_tab;

    dst->rpl_buf = av_buffer_ref(src->rpl_buf);
    if (!dst->rpl_buf)
        goto fail;

    dst->poc        = src->poc;
    dst->ctb_count  = src->ctb_count;
    dst->window     = src->window;
    dst->flags      = src->flags;
    dst->sequence   = src->sequence;

    if (src->hwaccel_picture_private) {
        dst->hwaccel_priv_buf = av_buffer_ref(src->hwaccel_priv_buf);
        if (!dst->hwaccel_priv_buf)
            goto fail;
        dst->hwaccel_picture_private = dst->hwaccel_priv_buf->data;
    }

    return 0;
fail:
    ff_hevc_unref_frame(s, dst, ~0);
    return AVERROR(ENOMEM);
}

static av_cold int hevc_decode_free(AVCodecContext *avctx)
{
    HEVCContext       *s = avctx->priv_data;
    int i;

    pic_arrays_free(s);

    av_freep(&s->md5_ctx);

    for(i=0; i < s->nals_allocated; i++) {
        av_freep(&s->skipped_bytes_pos_nal[i]);
    }
    av_freep(&s->skipped_bytes_pos_size_nal);
    av_freep(&s->skipped_bytes_nal);
    av_freep(&s->skipped_bytes_pos_nal);

    av_freep(&s->cabac_state);

    for (i = 0; i < 3; i++) {
        av_freep(&s->sao_pixel_buffer_h[i]);
        av_freep(&s->sao_pixel_buffer_v[i]);
    }
    av_frame_free(&s->output_frame);

    for (i = 0; i < FF_ARRAY_ELEMS(s->DPB); i++) {
        ff_hevc_unref_frame(s, &s->DPB[i], ~0);
        av_frame_free(&s->DPB[i].frame);
    }

    for (i = 0; i < FF_ARRAY_ELEMS(s->ps.vps_list); i++)
        av_buffer_unref(&s->ps.vps_list[i]);
    for (i = 0; i < FF_ARRAY_ELEMS(s->ps.sps_list); i++)
        av_buffer_unref(&s->ps.sps_list[i]);
    for (i = 0; i < FF_ARRAY_ELEMS(s->ps.pps_list); i++)
        av_buffer_unref(&s->ps.pps_list[i]);
    s->ps.sps = NULL;
    s->ps.pps = NULL;
    s->ps.vps = NULL;

    av_freep(&s->sh.entry_point_offset);
    av_freep(&s->sh.offset);
    av_freep(&s->sh.size);

    for (i = 1; i < s->threads_number; i++) {
        HEVCLocalContext *lc = s->HEVClcList[i];
        if (lc) {
            av_freep(&s->HEVClcList[i]);
            av_freep(&s->sList[i]);
        }
    }
    if (s->HEVClc == s->HEVClcList[0])
        s->HEVClc = NULL;
    av_freep(&s->HEVClcList[0]);

    for (i = 0; i < s->pkt.nals_allocated; i++)
        av_freep(&s->pkt.nals[i].rbsp_buffer);
    av_freep(&s->pkt.nals);
    s->pkt.nals_allocated = 0;

    return 0;
}

static av_cold int hevc_init_context(AVCodecContext *avctx)
{
    HEVCContext *s = avctx->priv_data;
    int i;

    s->avctx = avctx;

    s->HEVClc = av_mallocz(sizeof(HEVCLocalContext));
    if (!s->HEVClc)
        goto fail;
    s->HEVClcList[0] = s->HEVClc;
    s->sList[0] = s;

    s->cabac_state = av_malloc(HEVC_CONTEXTS);
    if (!s->cabac_state)
        goto fail;

    s->output_frame = av_frame_alloc();
    if (!s->output_frame)
        goto fail;

    for (i = 0; i < FF_ARRAY_ELEMS(s->DPB); i++) {
        s->DPB[i].frame = av_frame_alloc();
        if (!s->DPB[i].frame)
            goto fail;
        s->DPB[i].tf.f = s->DPB[i].frame;
    }

    s->max_ra = INT_MAX;

    s->md5_ctx = av_md5_alloc();
    if (!s->md5_ctx)
        goto fail;

    ff_bswapdsp_init(&s->bdsp);

    s->context_initialized = 1;
    s->eos = 0;

    return 0;

fail:
    hevc_decode_free(avctx);
    return AVERROR(ENOMEM);
}

static int hevc_update_thread_context(AVCodecContext *dst,
                                      const AVCodecContext *src)
{
    HEVCContext *s  = dst->priv_data;
    HEVCContext *s0 = src->priv_data;
    int i, ret;

    if (!s->context_initialized) {
        ret = hevc_init_context(dst);
        if (ret < 0)
            return ret;
    }

    for (i = 0; i < FF_ARRAY_ELEMS(s->DPB); i++) {
        ff_hevc_unref_frame(s, &s->DPB[i], ~0);
        if (s0->DPB[i].frame->buf[0]) {
            ret = hevc_ref_frame(s, &s->DPB[i], &s0->DPB[i]);
            if (ret < 0)
                return ret;
        }
    }

    if (s->ps.sps != s0->ps.sps)
        s->ps.sps = NULL;
    for (i = 0; i < FF_ARRAY_ELEMS(s->ps.vps_list); i++) {
        av_buffer_unref(&s->ps.vps_list[i]);
        if (s0->ps.vps_list[i]) {
            s->ps.vps_list[i] = av_buffer_ref(s0->ps.vps_list[i]);
            if (!s->ps.vps_list[i])
                return AVERROR(ENOMEM);
        }
    }

    for (i = 0; i < FF_ARRAY_ELEMS(s->ps.sps_list); i++) {
        av_buffer_unref(&s->ps.sps_list[i]);
        if (s0->ps.sps_list[i]) {
            s->ps.sps_list[i] = av_buffer_ref(s0->ps.sps_list[i]);
            if (!s->ps.sps_list[i])
                return AVERROR(ENOMEM);
        }
    }

    for (i = 0; i < FF_ARRAY_ELEMS(s->ps.pps_list); i++) {
        av_buffer_unref(&s->ps.pps_list[i]);
        if (s0->ps.pps_list[i]) {
            s->ps.pps_list[i] = av_buffer_ref(s0->ps.pps_list[i]);
            if (!s->ps.pps_list[i])
                return AVERROR(ENOMEM);
        }
    }

    if (s->ps.sps != s0->ps.sps)
        if ((ret = set_sps(s, s0->ps.sps, src->pix_fmt)) < 0)
            return ret;

    s->seq_decode = s0->seq_decode;
    s->seq_output = s0->seq_output;
    s->pocTid0    = s0->pocTid0;
    s->max_ra     = s0->max_ra;
    s->eos        = s0->eos;

    s->is_nalff        = s0->is_nalff;
    s->nal_length_size = s0->nal_length_size;

    s->threads_number      = s0->threads_number;
    s->threads_type        = s0->threads_type;

    if (s0->eos) {
        s->seq_decode = (s->seq_decode + 1) & 0xff;
        s->max_ra = INT_MAX;
    }

    return 0;
}

static int hevc_decode_extradata(HEVCContext *s)
{
    AVCodecContext *avctx = s->avctx;
    GetByteContext gb;
    int ret, i;

    bytestream2_init(&gb, avctx->extradata, avctx->extradata_size);

    if (avctx->extradata_size > 3 &&
        (avctx->extradata[0] || avctx->extradata[1] ||
         avctx->extradata[2] > 1)) {
        /* It seems the extradata is encoded as hvcC format.
         * Temporarily, we support configurationVersion==0 until 14496-15 3rd
         * is finalized. When finalized, configurationVersion will be 1 and we
         * can recognize hvcC by checking if avctx->extradata[0]==1 or not. */
        int i, j, num_arrays, nal_len_size;

        s->is_nalff = 1;

        bytestream2_skip(&gb, 21);
        nal_len_size = (bytestream2_get_byte(&gb) & 3) + 1;
        num_arrays   = bytestream2_get_byte(&gb);

        /* nal units in the hvcC always have length coded with 2 bytes,
         * so put a fake nal_length_size = 2 while parsing them */
        s->nal_length_size = 2;

        /* Decode nal units from hvcC. */
        for (i = 0; i < num_arrays; i++) {
            int type = bytestream2_get_byte(&gb) & 0x3f;
            int cnt  = bytestream2_get_be16(&gb);

            for (j = 0; j < cnt; j++) {
                // +2 for the nal size field
                int nalsize = bytestream2_peek_be16(&gb) + 2;
                if (bytestream2_get_bytes_left(&gb) < nalsize) {
                    av_log(s->avctx, AV_LOG_ERROR,
                           "Invalid NAL unit size in extradata.\n");
                    return AVERROR_INVALIDDATA;
                }

                ret = decode_nal_units(s, gb.buffer, nalsize);
                if (ret < 0) {
                    av_log(avctx, AV_LOG_ERROR,
                           "Decoding nal unit %d %d from hvcC failed\n",
                           type, i);
                    return ret;
                }
                bytestream2_skip(&gb, nalsize);
            }
        }

        /* Now store right nal length size, that will be used to parse
         * all other nals */
        s->nal_length_size = nal_len_size;
    } else {
        s->is_nalff = 0;
        ret = decode_nal_units(s, avctx->extradata, avctx->extradata_size);
        if (ret < 0)
            return ret;
    }

    /* export stream parameters from the first SPS */
    for (i = 0; i < FF_ARRAY_ELEMS(s->ps.sps_list); i++) {
        if (s->ps.sps_list[i]) {
            const HEVCSPS *sps = (const HEVCSPS*)s->ps.sps_list[i]->data;
            export_stream_params(s->avctx, s, sps);
            break;
        }
    }

    return 0;
}

static av_cold int hevc_decode_init(AVCodecContext *avctx)
{
    HEVCContext *s = avctx->priv_data;
    int ret;

    ff_init_cabac_states();

    avctx->internal->allocate_progress = 1;

    ret = hevc_init_context(avctx);
    if (ret < 0)
        return ret;

    s->enable_parallel_tiles = 0;
    s->picture_struct = 0;

    if(avctx->active_thread_type & FF_THREAD_SLICE)
        s->threads_number = avctx->thread_count;
    else
        s->threads_number = 1;

    if (avctx->extradata_size > 0 && avctx->extradata) {
        ret = hevc_decode_extradata(s);
        if (ret < 0) {
            hevc_decode_free(avctx);
            return ret;
        }
    }

    if((avctx->active_thread_type & FF_THREAD_FRAME) && avctx->thread_count > 1)
            s->threads_type = FF_THREAD_FRAME;
        else
            s->threads_type = FF_THREAD_SLICE;

    return 0;
}

static av_cold int hevc_init_thread_copy(AVCodecContext *avctx)
{
    HEVCContext *s = avctx->priv_data;
    int ret;

    memset(s, 0, sizeof(*s));

    ret = hevc_init_context(avctx);
    if (ret < 0)
        return ret;

    return 0;
}

static void hevc_decode_flush(AVCodecContext *avctx)
{
    HEVCContext *s = avctx->priv_data;
    ff_hevc_flush_dpb(s);
    s->max_ra = INT_MAX;
}

#define OFFSET(x) offsetof(HEVCContext, x)
#define PAR (AV_OPT_FLAG_DECODING_PARAM | AV_OPT_FLAG_VIDEO_PARAM)

static const AVProfile profiles[] = {
    { FF_PROFILE_HEVC_MAIN,                 "Main"                },
    { FF_PROFILE_HEVC_MAIN_10,              "Main 10"             },
    { FF_PROFILE_HEVC_MAIN_STILL_PICTURE,   "Main Still Picture"  },
    { FF_PROFILE_HEVC_REXT,                 "Rext"  },
    { FF_PROFILE_UNKNOWN },
};

static const AVOption options[] = {
    { "apply_defdispwin", "Apply default display window from VUI", OFFSET(apply_defdispwin),
        AV_OPT_TYPE_INT, {.i64 = 0}, 0, 1, PAR },
    { "strict-displaywin", "stricly apply default display window size", OFFSET(apply_defdispwin),
        AV_OPT_TYPE_INT, {.i64 = 0}, 0, 1, PAR },
    { NULL },
};

static const AVClass hevc_decoder_class = {
    .class_name = "HEVC decoder",
    .item_name  = av_default_item_name,
    .option     = options,
    .version    = LIBAVUTIL_VERSION_INT,
};

AVCodec ff_hevc_decoder = {
    .name                  = "hevc",
    .long_name             = NULL_IF_CONFIG_SMALL("HEVC (High Efficiency Video Coding)"),
    .type                  = AVMEDIA_TYPE_VIDEO,
    .id                    = AV_CODEC_ID_HEVC,
    .priv_data_size        = sizeof(HEVCContext),
    .priv_class            = &hevc_decoder_class,
    .init                  = hevc_decode_init,
    .close                 = hevc_decode_free,
    .decode                = hevc_decode_frame,
    .flush                 = hevc_decode_flush,
    .update_thread_context = hevc_update_thread_context,
    .init_thread_copy      = hevc_init_thread_copy,
    .capabilities          = CODEC_CAP_DR1 | CODEC_CAP_DELAY |
                             CODEC_CAP_SLICE_THREADS | CODEC_CAP_FRAME_THREADS,
    .profiles              = NULL_IF_CONFIG_SMALL(profiles),
};<|MERGE_RESOLUTION|>--- conflicted
+++ resolved
@@ -2336,7 +2336,6 @@
     return ctb_addr_ts;
 }
 
-<<<<<<< HEAD
 static int hls_slice_data(HEVCContext *s)
 {
     int arg[2];
@@ -2504,59 +2503,6 @@
     av_free(ret);
     av_free(arg);
     return res;
-}
-
-/**
- * @return AVERROR_INVALIDDATA if the packet is not a valid NAL unit,
- * 0 if the unit should be skipped, 1 otherwise
- */
-static int hls_nal_unit(HEVCNAL *nal, AVCodecContext *avctx)
-{
-    GetBitContext *gb = &nal->gb;
-    int nuh_layer_id;
-
-    if (get_bits1(gb) != 0)
-        return AVERROR_INVALIDDATA;
-
-    nal->type = get_bits(gb, 6);
-
-    nuh_layer_id   = get_bits(gb, 6);
-    nal->temporal_id = get_bits(gb, 3) - 1;
-    if (nal->temporal_id < 0)
-        return AVERROR_INVALIDDATA;
-
-    av_log(avctx, AV_LOG_DEBUG,
-           "nal_unit_type: %d, nuh_layer_id: %d, temporal_id: %d\n",
-           nal->type, nuh_layer_id, nal->temporal_id);
-
-    return nuh_layer_id == 0;
-=======
-static void restore_tqb_pixels(HEVCContext *s)
-{
-    int min_pu_size = 1 << s->ps.sps->log2_min_pu_size;
-    int x, y, c_idx;
-
-    for (c_idx = 0; c_idx < 3; c_idx++) {
-        ptrdiff_t stride = s->frame->linesize[c_idx];
-        int hshift       = s->ps.sps->hshift[c_idx];
-        int vshift       = s->ps.sps->vshift[c_idx];
-        for (y = 0; y < s->ps.sps->min_pu_height; y++) {
-            for (x = 0; x < s->ps.sps->min_pu_width; x++) {
-                if (s->is_pcm[y * s->ps.sps->min_pu_width + x]) {
-                    int n;
-                    int len      = min_pu_size >> hshift;
-                    uint8_t *src = &s->frame->data[c_idx][((y << s->ps.sps->log2_min_pu_size) >> vshift) * stride + (((x << s->ps.sps->log2_min_pu_size) >> hshift) << s->ps.sps->pixel_shift)];
-                    uint8_t *dst = &s->sao_frame->data[c_idx][((y << s->ps.sps->log2_min_pu_size) >> vshift) * stride + (((x << s->ps.sps->log2_min_pu_size) >> hshift) << s->ps.sps->pixel_shift)];
-                    for (n = 0; n < (min_pu_size >> vshift); n++) {
-                        memcpy(dst, src, len);
-                        src += stride;
-                        dst += stride;
-                    }
-                }
-            }
-        }
-    }
->>>>>>> d82e1adc
 }
 
 static int set_side_data(HEVCContext *s)
@@ -2817,111 +2763,13 @@
 
     /* split the input packet into NAL units, so we know the upper bound on the
      * number of slices in the frame */
-<<<<<<< HEAD
-    s->nb_nals = 0;
-    while (length >= 4) {
-        HEVCNAL *nal;
-        int extract_length = 0;
-
-        if (s->is_nalff) {
-            int i;
-            for (i = 0; i < s->nal_length_size; i++)
-                extract_length = (extract_length << 8) | buf[i];
-            buf    += s->nal_length_size;
-            length -= s->nal_length_size;
-
-            if (extract_length > length) {
-                av_log(s->avctx, AV_LOG_ERROR, "Invalid NAL unit size.\n");
-                ret = AVERROR_INVALIDDATA;
-                goto fail;
-            }
-        } else {
-            /* search start code */
-            while (buf[0] != 0 || buf[1] != 0 || buf[2] != 1) {
-                ++buf;
-                --length;
-                if (length < 4) {
-                    av_log(s->avctx, AV_LOG_ERROR, "No start code is found.\n");
-                    ret = AVERROR_INVALIDDATA;
-                    goto fail;
-                }
-            }
-
-            buf           += 3;
-            length        -= 3;
-        }
-
-        if (!s->is_nalff)
-            extract_length = length;
-
-        if (s->nals_allocated < s->nb_nals + 1) {
-            int new_size = s->nals_allocated + 1;
-            void *tmp = av_realloc_array(s->nals, new_size, sizeof(*s->nals));
-            ret = AVERROR(ENOMEM);
-            if (!tmp) {
-                goto fail;
-            }
-            s->nals = tmp;
-            memset(s->nals + s->nals_allocated, 0,
-                   (new_size - s->nals_allocated) * sizeof(*s->nals));
-
-            tmp = av_realloc_array(s->skipped_bytes_nal, new_size, sizeof(*s->skipped_bytes_nal));
-            if (!tmp)
-                goto fail;
-            s->skipped_bytes_nal = tmp;
-
-            tmp = av_realloc_array(s->skipped_bytes_pos_size_nal, new_size, sizeof(*s->skipped_bytes_pos_size_nal));
-            if (!tmp)
-                goto fail;
-            s->skipped_bytes_pos_size_nal = tmp;
-
-            tmp = av_realloc_array(s->skipped_bytes_pos_nal, new_size, sizeof(*s->skipped_bytes_pos_nal));
-            if (!tmp)
-                goto fail;
-            s->skipped_bytes_pos_nal = tmp;
-
-            s->skipped_bytes_pos_size_nal[s->nals_allocated] = 1024; // initial buffer size
-            s->skipped_bytes_pos_nal[s->nals_allocated] = av_malloc_array(s->skipped_bytes_pos_size_nal[s->nals_allocated], sizeof(*s->skipped_bytes_pos));
-            if (!s->skipped_bytes_pos_nal[s->nals_allocated])
-                goto fail;
-            s->nals_allocated = new_size;
-        }
-        s->skipped_bytes_pos_size = s->skipped_bytes_pos_size_nal[s->nb_nals];
-        s->skipped_bytes_pos = s->skipped_bytes_pos_nal[s->nb_nals];
-        nal = &s->nals[s->nb_nals];
-
-        consumed = ff_hevc_extract_rbsp(s, buf, extract_length, nal);
-        if (consumed < 0) {
-            ret = consumed;
-            goto fail;
-        }
-
-        s->skipped_bytes_nal[s->nb_nals] = s->skipped_bytes;
-        s->skipped_bytes_pos_size_nal[s->nb_nals] = s->skipped_bytes_pos_size;
-        s->skipped_bytes_pos_nal[s->nb_nals++] = s->skipped_bytes_pos;
-
-        ret = init_get_bits8(&nal->gb, nal->data, nal->size);
-        if (ret < 0)
-            goto fail;
-
-        ret = hls_nal_unit(nal, s->avctx);
-        if (ret <= 0) {
-            if (ret < 0) {
-                av_log(s->avctx, AV_LOG_ERROR, "Invalid NAL unit %d, skipping.\n",
-                       nal->type);
-            }
-            s->nb_nals--;
-            goto skip_nal;
-        }
-=======
-    ret = ff_hevc_split_packet(&s->pkt, buf, length, s->avctx, s->is_nalff,
+    ret = ff_hevc_split_packet(s, &s->pkt, buf, length, s->avctx, s->is_nalff,
                                s->nal_length_size);
     if (ret < 0) {
         av_log(s->avctx, AV_LOG_ERROR,
                "Error splitting the input into NAL units.\n");
         return ret;
     }
->>>>>>> d82e1adc
 
     for (i = 0; i < s->pkt.nb_nals; i++) {
         if (s->pkt.nals[i].type == NAL_EOB_NUT ||
@@ -2930,16 +2778,11 @@
     }
 
     /* parse the NAL units */
-<<<<<<< HEAD
-    for (i = 0; i < s->nb_nals; i++) {
+    for (i = 0; i < s->pkt.nb_nals; i++) {
         s->skipped_bytes = s->skipped_bytes_nal[i];
         s->skipped_bytes_pos = s->skipped_bytes_pos_nal[i];
 
-        ret = decode_nal_unit(s, &s->nals[i]);
-=======
-    for (i = 0; i < s->pkt.nb_nals; i++) {
         ret = decode_nal_unit(s, &s->pkt.nals[i]);
->>>>>>> d82e1adc
         if (ret < 0) {
             av_log(s->avctx, AV_LOG_WARNING,
                    "Error parsing NAL unit #%d.\n", i);
@@ -3127,7 +2970,7 @@
 
     av_freep(&s->md5_ctx);
 
-    for(i=0; i < s->nals_allocated; i++) {
+    for(i=0; i < s->pkt.nals_allocated; i++) {
         av_freep(&s->skipped_bytes_pos_nal[i]);
     }
     av_freep(&s->skipped_bytes_pos_size_nal);
