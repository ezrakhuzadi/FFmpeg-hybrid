--- conflicted
+++ resolved
@@ -676,11 +676,7 @@
     }
 
     for (i = 0; i < 3; i++) {
-<<<<<<< HEAD
-        ff_generate_len_table(s->len[i], s->stats[i]);
-=======
         ff_huff_gen_len_table(s->len[i], s->stats[i]);
->>>>>>> d488c3bc
 
         if (generate_bits_table(s->bits[i], s->len[i]) < 0) {
             return -1;
@@ -1290,11 +1286,7 @@
 
     if (s->context) {
         for (i = 0; i < 3; i++) {
-<<<<<<< HEAD
-            ff_generate_len_table(s->len[i], s->stats[i]);
-=======
             ff_huff_gen_len_table(s->len[i], s->stats[i]);
->>>>>>> d488c3bc
             if (generate_bits_table(s->bits[i], s->len[i]) < 0)
                 return -1;
             size += store_table(s, s->len[i], &pkt->data[size]);
