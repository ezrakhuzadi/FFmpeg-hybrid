--- conflicted
+++ resolved
@@ -284,18 +284,7 @@
     }
 #endif
 
-<<<<<<< HEAD
     av_fast_padded_malloc(&sl->rbsp_buffer, &sl->rbsp_buffer_size, length+MAX_MBPAIR_SIZE);
-=======
-    if (i >= length - 1) { // no escaped 0
-        *dst_length = length;
-        *consumed   = length + 1; // +1 for the header
-        return src;
-    }
-
-    av_fast_malloc(&sl->rbsp_buffer, &sl->rbsp_buffer_size,
-                   length + AV_INPUT_BUFFER_PADDING_SIZE);
->>>>>>> 059a9348
     dst = sl->rbsp_buffer;
 
     if (!dst)
