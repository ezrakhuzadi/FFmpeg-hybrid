/*
 * Intel MediaSDK QSV encoder utility functions
 *
 * copyright (c) 2013 Yukinori Yamazoe
 *
 * This file is part of FFmpeg.
 *
 * FFmpeg is free software; you can redistribute it and/or
 * modify it under the terms of the GNU Lesser General Public
 * License as published by the Free Software Foundation; either
 * version 2.1 of the License, or (at your option) any later version.
 *
 * FFmpeg is distributed in the hope that it will be useful,
 * but WITHOUT ANY WARRANTY; without even the implied warranty of
 * MERCHANTABILITY or FITNESS FOR A PARTICULAR PURPOSE.  See the GNU
 * Lesser General Public License for more details.
 *
 * You should have received a copy of the GNU Lesser General Public
 * License along with FFmpeg; if not, write to the Free Software
 * Foundation, Inc., 51 Franklin Street, Fifth Floor, Boston, MA 02110-1301 USA
 */

#ifndef AVCODEC_QSVENC_H
#define AVCODEC_QSVENC_H

#include <stdint.h>
#include <sys/types.h>

#include <mfx/mfxvideo.h>

#include "libavutil/avutil.h"
#include "libavutil/fifo.h"

#include "avcodec.h"
#include "qsv_internal.h"

typedef struct QSVEncContext {
    AVCodecContext *avctx;

    QSVFrame *work_frames;

    mfxSession session;
    QSVSession internal_qs;

    int packet_size;
    int width_align;
    int height_align;

    mfxVideoParam param;
    mfxFrameAllocRequest req;

    mfxExtCodingOption  extco;
<<<<<<< HEAD
#if QSV_VERSION_ATLEAST(1,6)
    mfxExtCodingOption2 extco2;
    mfxExtBuffer *extparam[2];
#else
    mfxExtBuffer *extparam[1];
#endif
=======
    mfxExtBuffer  *extparam_internal[1];
    mfxExtBuffer **extparam;
>>>>>>> 772c87c5

    AVFifoBuffer *async_fifo;

    // options set by the caller
    int async_depth;
    int idr_interval;
    int profile;
    int preset;
    int avbr_accuracy;
    int avbr_convergence;
    int pic_timing_sei;
    int look_ahead;
    int look_ahead_depth;
    int look_ahead_downsampling;

    char *load_plugins;
} QSVEncContext;

int ff_qsv_enc_init(AVCodecContext *avctx, QSVEncContext *q);

int ff_qsv_encode(AVCodecContext *avctx, QSVEncContext *q,
                  AVPacket *pkt, const AVFrame *frame, int *got_packet);

int ff_qsv_enc_close(AVCodecContext *avctx, QSVEncContext *q);

#endif /* AVCODEC_QSVENC_H */<|MERGE_RESOLUTION|>--- conflicted
+++ resolved
@@ -50,17 +50,13 @@
     mfxFrameAllocRequest req;
 
     mfxExtCodingOption  extco;
-<<<<<<< HEAD
 #if QSV_VERSION_ATLEAST(1,6)
     mfxExtCodingOption2 extco2;
-    mfxExtBuffer *extparam[2];
+    mfxExtBuffer  *extparam_internal[2];
 #else
-    mfxExtBuffer *extparam[1];
+    mfxExtBuffer  *extparam_internal[1];
 #endif
-=======
-    mfxExtBuffer  *extparam_internal[1];
     mfxExtBuffer **extparam;
->>>>>>> 772c87c5
 
     AVFifoBuffer *async_fifo;
 
