--- conflicted
+++ resolved
@@ -214,9 +214,13 @@
 {
     AVDictionaryEntry *t = NULL;
 
-<<<<<<< HEAD
-    while ((t = av_dict_get(src, "", t, AV_DICT_IGNORE_SUFFIX)))
-        av_dict_set(dst, t->key, t->value, flags);
+    while ((t = av_dict_get(src, "", t, AV_DICT_IGNORE_SUFFIX))) {
+        int ret = av_dict_set(dst, t->key, t->value, flags);
+        if (ret < 0)
+            return ret;
+    }
+
+    return 0;
 }
 
 int av_dict_get_string(const AVDictionary *m, char **buffer,
@@ -359,14 +363,4 @@
 
     return 0;
 }
-#endif
-=======
-    while ((t = av_dict_get(src, "", t, AV_DICT_IGNORE_SUFFIX))) {
-        int ret = av_dict_set(dst, t->key, t->value, flags);
-        if (ret < 0)
-            return ret;
-    }
-
-    return 0;
-}
->>>>>>> 11c5f438
+#endif